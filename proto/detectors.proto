--- conflicted
+++ resolved
@@ -1024,11 +1024,8 @@
   TwitchAccessToken = 1010;
   TwilioApiKey = 1011;
   Sanity = 1012;
-<<<<<<< HEAD
   AzureRefreshToken = 1013;
-=======
-  ElasticCloud = 1013;
->>>>>>> 69011c90
+  ElasticCloud = 1014;
 }
 
 message Result {
