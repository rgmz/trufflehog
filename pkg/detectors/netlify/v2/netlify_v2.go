--- conflicted
+++ resolved
@@ -22,12 +22,7 @@
 
 var (
 	client = common.SaneHttpClient()
-<<<<<<< HEAD
-	keyPat = regexp.MustCompile(detectors.PrefixRegex([]string{"netlify"}) + `\b(nfp_[a-zA-Z0-9_]{36})\b`)
-=======
-
 	keyPat = regexp.MustCompile(`\b(nfp_[a-zA-Z0-9_]{36})\b`)
->>>>>>> 277dd8fa
 )
 
 const (
@@ -48,18 +43,12 @@
 	dataStr := string(data)
 
 	uniqueMatches := make(map[string]struct{})
-<<<<<<< HEAD
-
-	for _, match := range keyPat.FindAllStringSubmatch(dataStr, -1) {
-		uniqueMatches[match[1]] = struct{}{}
-=======
 	for _, match := range keyPat.FindAllStringSubmatch(dataStr, -1) {
 		m := match[1]
 		if detectors.StringShannonEntropy(m) < 3 {
 			continue
 		}
 		uniqueMatches[m] = struct{}{}
->>>>>>> 277dd8fa
 	}
 
 	for match := range uniqueMatches {
@@ -73,37 +62,12 @@
 		}
 
 		if verify {
-<<<<<<< HEAD
 			isVerified, verificationErr := verifyMatch(ctx, client, match)
 			s1.Verified = isVerified
 			s1.SetVerificationError(verificationErr, match)
 
 			if s1.Verified {
 				s1.AnalysisInfo = map[string]string{"key": match}
-=======
-			req, err := http.NewRequestWithContext(ctx, "GET", "https://api.netlify.com/api/v1/sites", nil)
-			if err != nil {
-				continue
-			}
-			req.Header.Add("Authorization", fmt.Sprintf("Bearer %s", match))
-			res, err := client.Do(req)
-			if err != nil {
-				s1.SetVerificationError(err)
-			} else {
-				defer func() {
-					_, _ = io.Copy(io.Discard, res.Body)
-					_ = res.Body.Close()
-				}()
-				switch res.StatusCode {
-				case http.StatusOK:
-					s1.Verified = true
-				case http.StatusUnauthorized:
-					// Do nothing.
-				default:
-					body, _ := io.ReadAll(res.Body)
-					s1.SetVerificationError(fmt.Errorf("unexpected response %d: %q", res.StatusCode, string(body)))
-				}
->>>>>>> 277dd8fa
 			}
 		}
 
@@ -136,7 +100,8 @@
 	case http.StatusUnauthorized:
 		return false, nil
 	default:
-		return false, fmt.Errorf("unexpected HTTP response status %d", res.StatusCode)
+		body, _ := io.ReadAll(res.Body)
+		return false, fmt.Errorf("unexpected response %d: %q", res.StatusCode, string(body))
 	}
 }
 
