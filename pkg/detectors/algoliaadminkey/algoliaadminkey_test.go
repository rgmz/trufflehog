--- conflicted
+++ resolved
@@ -29,14 +29,6 @@
 			name:  "valid pattern",
 			input: fmt.Sprintf("algolia: '%s'", validPattern),
 			want:  []string{"ADMIN01KEY:AlgoliaAdminKey010TESTINGPlmiOPC"},
-<<<<<<< HEAD
-		},
-		{
-			name:  "valid pattern - key out of prefix range",
-			input: fmt.Sprintf("algolia keyword is not close to the real key and secret = '%s'", validPattern),
-			want:  nil,
-=======
->>>>>>> 0e86061c
 		},
 		{
 			name:  "invalid pattern",
