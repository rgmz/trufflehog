package scrapingbee

import (
	"context"
	"testing"

	"github.com/google/go-cmp/cmp"

	"github.com/trufflesecurity/trufflehog/v3/pkg/detectors"
	"github.com/trufflesecurity/trufflehog/v3/pkg/engine/ahocorasick"
)

func TestScrapingBee_Pattern(t *testing.T) {
	tests := []struct {
		name  string
		input string
		want  []string
	}{
		// True positives
		{
			name: `valid_query_param`,
			input: ` #CHANGE API KEY TO CURRENT API KEY ON SCRAPINGBEE BELOW:
  uri = URI("https://app.scrapingbee.com/api/v1/?api_key=VNC7VJ04BQLZWL821KJ4ZLG17ON45K4Y56P59QZMDNZBWRFAS0LIK47I3KFH6AMLUXPHIUIFBDOMIOUE&url=#{url}&stealth_proxy=True&country_code=sg&wait_browser=networkidle2&json_response=True&block_resources=False&block_ads=True&js_scenario=" + CGI.escape(js_scenario))`,
			want: []string{`VNC7VJ04BQLZWL821KJ4ZLG17ON45K4Y56P59QZMDNZBWRFAS0LIK47I3KFH6AMLUXPHIUIFBDOMIOUE`},
		},
		{
			name: `valid_function_comment`,
			input: `func connectToScrapingBee() {
	// API KEY = M977YHXCMPJJ569DSB0B8KSKL9NRU2O2327MIDT55785T8LS9TJGDW4GFMCMOZNRVN3GPSXF0Y6DGC32`,
			want: []string{`M977YHXCMPJJ569DSB0B8KSKL9NRU2O2327MIDT55785T8LS9TJGDW4GFMCMOZNRVN3GPSXF0Y6DGC32`},
		},
		{
			name: `valid_csharp`,
			input: `  class test{

      string BASE_URL = @"https://app.scrapingbee.com/api/v1/";
      string API_KEY = "2OZ3HPYEUP9LVCN9TSMBEP5OU0C65AXL7MDO76VPYQNVAJW8NU0QUQQPEV7C51XQDLZUUYKZ5TAW2L85";

      public static string Get(string url)`,
			want: []string{`2OZ3HPYEUP9LVCN9TSMBEP5OU0C65AXL7MDO76VPYQNVAJW8NU0QUQQPEV7C51XQDLZUUYKZ5TAW2L85`},
		},
		{
			name: `valid_js1`,
			input: `  const options = {
    uri: "https://app.scrapingbee.com/api/v1?",
<<<<<<< HEAD
    api_key: "34TOQQ77QJALLR07ISPYL4B5EYHW3YLU5GM97GQOCA32BVW3S0S6RTVFCZGTHZ1Q5MHH1Z9GZ0B640LI",
	};`,
=======
    params: {
        api_key: "34TOQQ77QJALLR07ISPYL4B5EYHW3YLU5GM97GQOCA32BVW3S0S6RTVFCZGTHZ1Q5MHH1Z9GZ0B640LI",
    }
  };`,
>>>>>>> b4121483
			want: []string{`34TOQQ77QJALLR07ISPYL4B5EYHW3YLU5GM97GQOCA32BVW3S0S6RTVFCZGTHZ1Q5MHH1Z9GZ0B640LI`},
		},
		{
			name: `valid_js2`,
			input: `  useEffect(() => {
    setLoading(true)
    base.get('https://app.scrapingbee.com/api/v1', {
<<<<<<< HEAD
params:{'api_key':'BYZCNNS0SOZCPC4EXD5SXSH0PWAXPWFMZ4SXVEQNEDMKSGBP57K31PJ44V46344XCYN7IARKQWLS0V3X',
=======
	params: {
		'api_key':'BYZCNNS0SOZCPC4EXD5SXSH0PWAXPWFMZ4SXVEQNEDMKSGBP57K31PJ44V46344XCYN7IARKQWLS0V3X',
>>>>>>> b4121483
        'url': 'https://www.flipkart.com/search?q=${searchItem}',
			'block_resources': 'false',
		}
	}).then((response) => {`,
			want: []string{`BYZCNNS0SOZCPC4EXD5SXSH0PWAXPWFMZ4SXVEQNEDMKSGBP57K31PJ44V46344XCYN7IARKQWLS0V3X`},
		},
		{
			name: `valid_js3`,
			input: `const scrapingBeeApiKey =
  "P5IS953T7OYL5KJG8J3SVPAV5VUJ49L2OXB7HIQDVL8SSG7O9A3J6DQ6CTK65KEAM7L7MQJIEW20ZOCP"; // Replace 'YOUR_SCRAPING_BEE_API_KEY' with your actual API key`,
			want: []string{`P5IS953T7OYL5KJG8J3SVPAV5VUJ49L2OXB7HIQDVL8SSG7O9A3J6DQ6CTK65KEAM7L7MQJIEW20ZOCP`},
		},
		{
			name: `valid_php`,
			input: `// Set base url & API key
$BASE_URL = "https://app.scrapingbee.com/api/v1/?";
$API_KEY = "R4EEK5MWM2GXNK1TZUU9Z0EBA29ZUW7PW12MHI4T1BHSR7GM1G37C5BL2NHLPWC0J6VOQWP5IZJ15QV8";
`,
			want: []string{`R4EEK5MWM2GXNK1TZUU9Z0EBA29ZUW7PW12MHI4T1BHSR7GM1G37C5BL2NHLPWC0J6VOQWP5IZJ15QV8`},
		},
		{
			name:  `valid_python_sdk`,
			input: `client = ScrapingBeeClient(api_key='MZ13G1AVV8C5MEYVOIMIGJEPUH0PBSJPYTCO6IUWRZS3BXNOLA4TUP27ZGQ97LS8NRBCO66WF3ZUKSFX')`,
			want:  []string{`MZ13G1AVV8C5MEYVOIMIGJEPUH0PBSJPYTCO6IUWRZS3BXNOLA4TUP27ZGQ97LS8NRBCO66WF3ZUKSFX`},
		},
		{
			name: `valid_python_sdk_newline`,
			input: `def main():
    client = ScrapingBeeClient(
        api_key='E1PJA1D78TBTM320Z8O9XS2MTWHTCL1NSJXGFKIZO6TJB4XIM94OSR6KQNU415QB97MYJEP6T3O0IWR3')`,

			want: []string{`E1PJA1D78TBTM320Z8O9XS2MTWHTCL1NSJXGFKIZO6TJB4XIM94OSR6KQNU415QB97MYJEP6T3O0IWR3`},
		},
		{
			name: `valid_python_notebook`,
			input: `   "source": [
    "Every time you call any function there is an HTTPS request to Google's servers. To prevent your servers IP address being locked by Google we should use a service that handles proxy rotation for us. In this case we are using **ScrapingBee API**.\n",
    "\n",
    "ScrapingBee API key:\n",
    "\n",
    "    QEUXIXLN8OULIISPZ1FXZUCWF7M42ZOUXRV7491R6RYQTFCSV8A4Y1B2YFPCD0HL2X62KPGTHFODSW6G\n",
    "\n",
    "NOTE: This API key is available till 08 March 2021 and expires after 200 requests  \n",
    "NOTE: **this Python package still works out of the box**."
   ]`,

			want: []string{`QEUXIXLN8OULIISPZ1FXZUCWF7M42ZOUXRV7491R6RYQTFCSV8A4Y1B2YFPCD0HL2X62KPGTHFODSW6G`},
		},
		{
			name: `valid_python_nonapiurl`,
			input: `##########################################################################################################
# We use the best scraper service API, Scraping Bee.
api_key = "CXUWSH6Y2BRB8F07MB7YXWPYWV2TQ4K51G4N6SGEU1YDADAVDW35ZT7WNISZ8YMCQ810OP9KG22ZI2P2"`,
			want: []string{`CXUWSH6Y2BRB8F07MB7YXWPYWV2TQ4K51G4N6SGEU1YDADAVDW35ZT7WNISZ8YMCQ810OP9KG22ZI2P2`},
		},
		{
			name: `valid_underscore`,
			input: `			gn = GoogleNews()

			# it's a fake API key, do not try to use it
			gn.top_news(scraping_bee = 'I5SYNPRFZI41WHVQWWUT0GNXFMO104343E7CXFIISR01E2V8ETSMXMJFK1XNKM7FDEEPUPRM0FYAHFF5')`,

			want: []string{`I5SYNPRFZI41WHVQWWUT0GNXFMO104343E7CXFIISR01E2V8ETSMXMJFK1XNKM7FDEEPUPRM0FYAHFF5`},
		},
		// TODO: support this
		//		{
		//			name: `valid_js_suffix`,
		//			input: `  do {
		//  //   const apiKey = 'TQ9CDAZSORUPU1NMZXZEM11VY7K3NC3HJPBNYP2V4CZZXUY9SWEULNDHOZ77XGWO9FA9A12XWFVWUBZJ';
		//  //   const client = new scrapingbee.ScrapingBeeClient(apiKey);
		// `,
		//
		//			want: []string{       `TQ9CDAZSORUPU1NMZXZEM11VY7K3NC3HJPBNYP2V4CZZXUY9SWEULNDHOZ77XGWO9FA9A12XWFVWUBZJ`},
		//		},

		// False positives
		{
			name:  `invalid - lowercase`,
			input: `const scrapingbeeKey = 'tq9cdazsorupu1nmzxzem11vy7k3nc3hjpbnyp2v4czzxuy9sweulndhoz77xgwo9fa9a12xwfvwubzj'`,
		},
	}

	d := Scanner{}
	ahoCorasickCore := ahocorasick.NewAhoCorasickCore([]detectors.Detector{d})
	for _, test := range tests {
		t.Run(test.name, func(t *testing.T) {
			matchedDetectors := ahoCorasickCore.FindDetectorMatches([]byte(test.input))
			if len(matchedDetectors) == 0 {
				t.Errorf("keywords '%v' not matched by: %s", d.Keywords(), test.input)
				return
			}

			results, err := d.FromData(context.Background(), false, []byte(test.input))
			if err != nil {
				t.Errorf("error = %v", err)
				return
			}

			if len(results) != len(test.want) {
				if len(results) == 0 {
					t.Errorf("did not receive result")
				} else {
					t.Errorf("expected %d results, only received %d", len(test.want), len(results))
				}
				return
			}

			actual := make(map[string]struct{}, len(results))
			for _, r := range results {
				if len(r.RawV2) > 0 {
					actual[string(r.RawV2)] = struct{}{}
				} else {
					actual[string(r.Raw)] = struct{}{}
				}
			}
			expected := make(map[string]struct{}, len(test.want))
			for _, v := range test.want {
				expected[v] = struct{}{}
			}

			if diff := cmp.Diff(expected, actual); diff != "" {
				t.Errorf("%s diff: (-want +got)\n%s", test.name, diff)
			}
		})
	}
}<|MERGE_RESOLUTION|>--- conflicted
+++ resolved
@@ -43,15 +43,10 @@
 			name: `valid_js1`,
 			input: `  const options = {
     uri: "https://app.scrapingbee.com/api/v1?",
-<<<<<<< HEAD
-    api_key: "34TOQQ77QJALLR07ISPYL4B5EYHW3YLU5GM97GQOCA32BVW3S0S6RTVFCZGTHZ1Q5MHH1Z9GZ0B640LI",
-	};`,
-=======
     params: {
         api_key: "34TOQQ77QJALLR07ISPYL4B5EYHW3YLU5GM97GQOCA32BVW3S0S6RTVFCZGTHZ1Q5MHH1Z9GZ0B640LI",
     }
   };`,
->>>>>>> b4121483
 			want: []string{`34TOQQ77QJALLR07ISPYL4B5EYHW3YLU5GM97GQOCA32BVW3S0S6RTVFCZGTHZ1Q5MHH1Z9GZ0B640LI`},
 		},
 		{
@@ -59,12 +54,8 @@
 			input: `  useEffect(() => {
     setLoading(true)
     base.get('https://app.scrapingbee.com/api/v1', {
-<<<<<<< HEAD
-params:{'api_key':'BYZCNNS0SOZCPC4EXD5SXSH0PWAXPWFMZ4SXVEQNEDMKSGBP57K31PJ44V46344XCYN7IARKQWLS0V3X',
-=======
 	params: {
 		'api_key':'BYZCNNS0SOZCPC4EXD5SXSH0PWAXPWFMZ4SXVEQNEDMKSGBP57K31PJ44V46344XCYN7IARKQWLS0V3X',
->>>>>>> b4121483
         'url': 'https://www.flipkart.com/search?q=${searchItem}',
 			'block_resources': 'false',
 		}
