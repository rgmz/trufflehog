--- conflicted
+++ resolved
@@ -32,14 +32,9 @@
 	usernamePat = regexp.MustCompile(`(?im)(?:user|usr|-u|id)\S{0,40}?[:=\s]{1,3}[ '"=]?([a-zA-Z0-9]{4,40})\b`)
 	emailPat    = regexp.MustCompile(common.EmailPattern)
 
-<<<<<<< HEAD
 	// Can use password or personal/organization access token (PAT/OAT) for login, but this scanner will only check for PATs and OATs.
-	accessTokenPat = regexp.MustCompile(`\b(dckr_pat_[a-zA-Z0-9_-]{27}|dckr_oat_[a-zA-Z0-9_-]{32})(?:[^a-zA-Z0-9_-]|\z)`)
-=======
-	// Can use password or personal access token (PAT) for login, but this scanner will only check for PATs.
-	accessTokenPat  = regexp.MustCompile(`\b(dckr_pat_[a-zA-Z0-9_-]{27})(?:[^a-zA-Z0-9_-]|\z)`)
+	accessTokenPat  = regexp.MustCompile(`\b(dckr_pat_[a-zA-Z0-9_-]{27}|dckr_oat_[a-zA-Z0-9_-]{32})(?:[^a-zA-Z0-9_-]|\z)`)
 	defaultUsername = "false"
->>>>>>> 32c3e967
 )
 
 // Keywords are used for efficiently pre-filtering chunks.
@@ -129,8 +124,17 @@
 			return false, nil, err
 		}
 
+		var tokenStr string
+		switch {
+		case tokenRes.Token != "":
+			tokenStr = tokenRes.Token
+		case tokenRes.AccessToken != "":
+			tokenStr = tokenRes.AccessToken
+		default:
+			return false, nil, fmt.Errorf("response did not contain token: %q", string(body))
+		}
 		parser := jwt.NewParser()
-		token, _, err := parser.ParseUnverified(tokenRes.Token, &hubJwtClaims{})
+		token, _, err := parser.ParseUnverified(tokenStr, &hubJwtClaims{})
 		if err != nil {
 			return true, nil, err
 		}
@@ -164,7 +168,8 @@
 }
 
 type tokenResponse struct {
-	Token string `json:"access_token"`
+	Token       string `json:"token"`
+	AccessToken string `json:"access_token"`
 }
 
 type userClaims struct {
