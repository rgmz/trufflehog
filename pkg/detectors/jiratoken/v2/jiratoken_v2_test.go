package jiratoken

import (
	"context"
	"testing"

	"github.com/google/go-cmp/cmp"

	"github.com/trufflesecurity/trufflehog/v3/pkg/detectors"
	"github.com/trufflesecurity/trufflehog/v3/pkg/engine/ahocorasick"
)

func TestJiraToken_Pattern(t *testing.T) {
	d := Scanner{}
	ahoCorasickCore := ahocorasick.NewAhoCorasickCore([]detectors.Detector{d})
	tests := []struct {
		name       string
		input      string
		want       []string
		noKeywords bool
	}{
		{
			name: "valid pattern",
			input: `
					{
					"expand": "schema,names",
					"startAt": 0,
					"maxResults": 50,
					"total": 1,
					"issues": [
						{
							"expand": "operations,versionedRepresentations,editmeta,changelog,renderedFields",
							"id": "fake454",
							"self": "https://example.atlassian.net/rest/api/2/issue/fake454",
							"key": "ESI-5555",
							"fields": {
								"statuscategorychangedate": "2016-06-01T01:25:35.807-0700",
								"issuetype": {
								"self": "https://example.atlassian.net/rest/api/2/issuetype/09090",
								"id": "09090",
								"description": "This is an example ticket. Here's the token to test JIRA APIs: ATATThktLkSzzcXi1xt19IlU6gAchV1TS83w11YOqAXqFUeA2=Yx3ssoNC",
								"name": "Example Pattern test",
								"subtask": false,
								"avatarId": 1298,
								"entityId": "93a51c1d-fake-4673-a71d-0889fake1238",
								"hierarchyLevel": 0,
								"emailAddress": "trufflesecurity@example.com",
							},
						}
					]}`,
			want: []string{"trufflesecurity@example.com" + ":" + "ATATThktLkSzzcXi1xt19IlU6gAchV1TS83w11YOqAXqFUeA2=Yx3ssoNC" + ":" + "example.atlassian.net"},
		},
		{
			name: "valid pattern - without domain",
			input: `
					{
					"expand": "schema,names",
					"startAt": 0,
					"maxResults": 50,
					"total": 1,
					"issues": [
						{
							"expand": "operations,versionedRepresentations,editmeta,changelog,renderedFields",
							"id": "fake454",
							"key": "ESI-5555",
							"fields": {
								"statuscategorychangedate": "2016-06-01T01:25:35.807-0700",
								"issuetype": {
								"id": "09090",
								"description": "This is an example ticket. Here's the token to test JIRA APIs: ATATThktLkSzzcXi1xt19IlU6gAchV1TS83w11YOqAXqFUeA2=Yx3ssoNC",
								"name": "Example Pattern test 2",
								"subtask": false,
								"avatarId": 1298,
								"entityId": "93a51c1d-fake-4673-a71d-0889fake1238",
								"hierarchyLevel": 0,
								"emailAddress": "trufflesecurity@example.com",
							},
						}
					]}`,
			want: []string{"trufflesecurity@example.com" + ":" + "ATATThktLkSzzcXi1xt19IlU6gAchV1TS83w11YOqAXqFUeA2=Yx3ssoNC" + ":" + "api.atlassian.com"},
		},
		{
			name: "valid pattern - without token",
			input: `
					{
					"expand": "schema,names",
					"startAt": 0,
					"maxResults": 50,
					"total": 1,
					"issues": [
						{
							"expand": "operations,versionedRepresentations,editmeta,changelog,renderedFields",
							"id": "fake454",
							"key": "ESI-5555",
							"fields": {
								"statuscategorychangedate": "2016-06-01T01:25:35.807-0700",
								"issuetype": {
								"id": "09090",
								"self": "https://example.atlassian.net/rest/api/2/issuetype/09090",
								"description": "This is an example ticket",
								"name": "Example Pattern test 2",
								"subtask": false,
								"avatarId": 1298,
								"entityId": "93a51c1d-fake-4673-a71d-0889fake1238",
								"hierarchyLevel": 0,
								"emailAddress": "trufflesecurity@example.com",
							},
						}
					]}`,
			want: []string{},
		},
		{
<<<<<<< HEAD
			name: "valid pattern - without email",
			input: `
					{
					"expand": "schema,names",
					"startAt": 0,
					"maxResults": 50,
					"total": 1,
					"issues": [
						{
							"expand": "operations,versionedRepresentations,editmeta,changelog,renderedFields",
							"id": "fake454",
							"key": "ESI-5555",
							"fields": {
								"statuscategorychangedate": "2016-06-01T01:25:35.807-0700",
								"issuetype": {
								"id": "09090",
								"self": "https://example.atlassian.net/rest/api/2/issuetype/09090",
								"description": "This is an example ticket. Here's the token to test JIRA APIs: ATATThktLkSzzcXi1xt19IlU6gAchV1TS83w11YOqAXqFUeA2=Yx3ssoNC",
								"name": "Example Pattern test 2",
								"subtask": false,
								"avatarId": 1298,
								"entityId": "93a51c1d-fake-4673-a71d-0889fake1238",
								"hierarchyLevel": 0,
								"emailAddress": "",
							},
						}
					]}`,
			want: []string{},
		},
		{
			name: "valid pattern - without keywords",
			input: `
					{
					"expand": "schema,names",
					"startAt": 0,
					"maxResults": 50,
					"total": 1,
					"issues": [
						{
							"expand": "operations,versionedRepresentations,editmeta,changelog,renderedFields",
							"id": "fake454",
							"key": "ESI-5555",
							"fields": {
								"statuscategorychangedate": "2016-06-01T01:25:35.807-0700",
								"issuetype": {
								"id": "09090",
								"description": "ATATThktLkSzzcXi1xt19IlU6gAchV1TS83w11YOqAXqFUeA2=Yx3ssoNC",
								"name": "Example Pattern test 2",
								"subtask": false,
								"avatarId": 1298,
								"entityId": "93a51c1d-fake-4673-a71d-0889fake1238",
								"hierarchyLevel": 0,
								"emailAddress": "trufflesecurity@example.com",
							},
						}
					]}`,
			want:       []string{},
			noKeywords: true,
		},
		{
			name: "invalid pattern",
			input: `
					{
					"expand": "schema,names",
					"startAt": 0,
					"maxResults": 50,
					"total": 1,
					"issues": [
						{
							"expand": "operations,versionedRepresentations,editmeta,changelog,renderedFields",
							"id": "fake454",
							"key": "ESI-5555",
							"fields": {
								"statuscategorychangedate": "2016-06-01T01:25:35.807-0700",
								"issuetype": {
								"id": "09090",
								"description": "This is an example ticket. Here's the token to test JIRA APIs: ATATTA9nsCA?a7812Z7VoI%YJ0K4rFWLBfk91rhOsLAW=Yx3ssoNC",
								"name": "Example Pattern test 2",
								"subtask": false,
								"avatarId": 1298,
								"entityId": "93a51c1d-fake-4673-a71d-0889fake1238",
								"hierarchyLevel": 0,
								"emailAddress": "?y4r3fs1ewqec12v1e3tl.5Hcsrcehic89saXd.ro@",
							},
						}
					]}`,
			want: []string{},
=======
			name:  "invalid pattern",
			input: fmt.Sprintf("%s key = '%s' domain = '%s' email = '%s'", keyword, invalidTokenPattern, invalidDomainPattern, invalidEmailPattern),
			want:  []string{},
>>>>>>> 677f33ac
		},
	}

	for _, test := range tests {
		t.Run(test.name, func(t *testing.T) {
			matchedDetectors := ahoCorasickCore.FindDetectorMatches([]byte(test.input))
			if len(matchedDetectors) == 0 {
				// if intentionally no keywords are passed
				if test.noKeywords {
					return
				}

				t.Errorf("keywords '%v' not matched by: %s", d.Keywords(), test.input)
				return
			}

			results, err := d.FromData(context.Background(), false, []byte(test.input))
			if err != nil {
				t.Errorf("error = %v", err)
				return
			}

			if len(results) != len(test.want) {
				if len(results) == 0 {
					t.Errorf("did not receive result")
				} else {
					t.Errorf("expected %d results, only received %d", len(test.want), len(results))
				}
				return
			}

			actual := make(map[string]struct{}, len(results))
			for _, r := range results {
				if len(r.RawV2) > 0 {
					actual[string(r.RawV2)] = struct{}{}
				} else {
					actual[string(r.Raw)] = struct{}{}
				}
			}
			expected := make(map[string]struct{}, len(test.want))
			for _, v := range test.want {
				expected[v] = struct{}{}
			}

			if diff := cmp.Diff(expected, actual); diff != "" {
				t.Errorf("%s diff: (-want +got)\n%s", test.name, diff)
			}
		})
	}
}<|MERGE_RESOLUTION|>--- conflicted
+++ resolved
@@ -80,37 +80,6 @@
 			want: []string{"trufflesecurity@example.com" + ":" + "ATATThktLkSzzcXi1xt19IlU6gAchV1TS83w11YOqAXqFUeA2=Yx3ssoNC" + ":" + "api.atlassian.com"},
 		},
 		{
-			name: "valid pattern - without token",
-			input: `
-					{
-					"expand": "schema,names",
-					"startAt": 0,
-					"maxResults": 50,
-					"total": 1,
-					"issues": [
-						{
-							"expand": "operations,versionedRepresentations,editmeta,changelog,renderedFields",
-							"id": "fake454",
-							"key": "ESI-5555",
-							"fields": {
-								"statuscategorychangedate": "2016-06-01T01:25:35.807-0700",
-								"issuetype": {
-								"id": "09090",
-								"self": "https://example.atlassian.net/rest/api/2/issuetype/09090",
-								"description": "This is an example ticket",
-								"name": "Example Pattern test 2",
-								"subtask": false,
-								"avatarId": 1298,
-								"entityId": "93a51c1d-fake-4673-a71d-0889fake1238",
-								"hierarchyLevel": 0,
-								"emailAddress": "trufflesecurity@example.com",
-							},
-						}
-					]}`,
-			want: []string{},
-		},
-		{
-<<<<<<< HEAD
 			name: "valid pattern - without email",
 			input: `
 					{
@@ -141,36 +110,6 @@
 			want: []string{},
 		},
 		{
-			name: "valid pattern - without keywords",
-			input: `
-					{
-					"expand": "schema,names",
-					"startAt": 0,
-					"maxResults": 50,
-					"total": 1,
-					"issues": [
-						{
-							"expand": "operations,versionedRepresentations,editmeta,changelog,renderedFields",
-							"id": "fake454",
-							"key": "ESI-5555",
-							"fields": {
-								"statuscategorychangedate": "2016-06-01T01:25:35.807-0700",
-								"issuetype": {
-								"id": "09090",
-								"description": "ATATThktLkSzzcXi1xt19IlU6gAchV1TS83w11YOqAXqFUeA2=Yx3ssoNC",
-								"name": "Example Pattern test 2",
-								"subtask": false,
-								"avatarId": 1298,
-								"entityId": "93a51c1d-fake-4673-a71d-0889fake1238",
-								"hierarchyLevel": 0,
-								"emailAddress": "trufflesecurity@example.com",
-							},
-						}
-					]}`,
-			want:       []string{},
-			noKeywords: true,
-		},
-		{
 			name: "invalid pattern",
 			input: `
 					{
@@ -198,11 +137,6 @@
 						}
 					]}`,
 			want: []string{},
-=======
-			name:  "invalid pattern",
-			input: fmt.Sprintf("%s key = '%s' domain = '%s' email = '%s'", keyword, invalidTokenPattern, invalidDomainPattern, invalidEmailPattern),
-			want:  []string{},
->>>>>>> 677f33ac
 		},
 	}
 
