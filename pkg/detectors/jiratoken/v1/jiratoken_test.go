package jiratoken

import (
	"context"
	"testing"

	"github.com/google/go-cmp/cmp"

	"github.com/trufflesecurity/trufflehog/v3/pkg/detectors"
	"github.com/trufflesecurity/trufflehog/v3/pkg/engine/ahocorasick"
)

<<<<<<< HEAD
var (
	validTokenPattern    = "Z7VoIYJ0K4rFWLBfkhOsLAWX"
	invalidTokenPattern  = "Z7VoI?J0K4rF#LBfkhO&LAWX"
	validDomainPattern   = "hereisavalidsubdomain.heresalongdomain.com"
	invalidDomainPattern = "?y4r3fs1ewqec12v1e3tl.5Hcsrcehic89saXd.ro@"
	validEmailPattern    = "xfkf_bz7@grum.com"
	invalidEmailPattern  = "xfKF_BZq7/grum.com"
	keyword              = "jira"
)

=======
>>>>>>> 0e86061c
func TestJiraToken_Pattern(t *testing.T) {
	d := Scanner{}
	ahoCorasickCore := ahocorasick.NewAhoCorasickCore([]detectors.Detector{d})
	tests := []struct {
		name  string
		input string
		want  []string
	}{
		{
			name: "valid pattern - with keyword jira",
			input: `jiraUrl = hereisavalidsubdomain.heresalongdomain.com
jiraEmail = xfKF_BZq7@grum.com
jiraToken = Z7VoIYJ0K4rFWLBfkhOsLAWX`,
			want: []string{"xfKF_BZq7@grum.com:Z7VoIYJ0K4rFWLBfkhOsLAWX:hereisavalidsubdomain.heresalongdomain.com"},
		},
		{
			name: "invalid pattern",
			input: `jiraUrl = ?y4r3fs1ewqec12v1e3tl.5Hcsrcehic89saXd.ro@
jiraEmail = xfKF_BZq7/grum.com
jiraTOken = Z7VoI?J0K4rF#LBfkhO&LAWX
`,
			want: []string{},
		},
	}

	for _, test := range tests {
		t.Run(test.name, func(t *testing.T) {
			matchedDetectors := ahoCorasickCore.FindDetectorMatches([]byte(test.input))
			if len(matchedDetectors) == 0 {
				t.Errorf("keywords '%v' not matched by: %s", d.Keywords(), test.input)
				return
			}

			results, err := d.FromData(context.Background(), false, []byte(test.input))
			if err != nil {
				t.Errorf("error = %v", err)
				return
			}

			if len(results) != len(test.want) {
				if len(results) == 0 {
					t.Errorf("did not receive result")
				}
			}

			actual := make(map[string]struct{}, len(results))
			for _, r := range results {
				if len(r.RawV2) > 0 {
					actual[string(r.RawV2)] = struct{}{}
				} else {
					actual[string(r.Raw)] = struct{}{}
				}
			}
			expected := make(map[string]struct{}, len(test.want))
			for _, v := range test.want {
				expected[v] = struct{}{}
			}

			if diff := cmp.Diff(expected, actual); diff != "" {
				t.Errorf("%s diff: (-want +got)\n%s", test.name, diff)
			}
		})
	}
}<|MERGE_RESOLUTION|>--- conflicted
+++ resolved
@@ -10,19 +10,6 @@
 	"github.com/trufflesecurity/trufflehog/v3/pkg/engine/ahocorasick"
 )
 
-<<<<<<< HEAD
-var (
-	validTokenPattern    = "Z7VoIYJ0K4rFWLBfkhOsLAWX"
-	invalidTokenPattern  = "Z7VoI?J0K4rF#LBfkhO&LAWX"
-	validDomainPattern   = "hereisavalidsubdomain.heresalongdomain.com"
-	invalidDomainPattern = "?y4r3fs1ewqec12v1e3tl.5Hcsrcehic89saXd.ro@"
-	validEmailPattern    = "xfkf_bz7@grum.com"
-	invalidEmailPattern  = "xfKF_BZq7/grum.com"
-	keyword              = "jira"
-)
-
-=======
->>>>>>> 0e86061c
 func TestJiraToken_Pattern(t *testing.T) {
 	d := Scanner{}
 	ahoCorasickCore := ahocorasick.NewAhoCorasickCore([]detectors.Detector{d})
