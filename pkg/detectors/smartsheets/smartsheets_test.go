--- conflicted
+++ resolved
@@ -28,7 +28,6 @@
 			want: []string{"MVE7zmdxouvunYkowLzaudyX7tvMpkqJ3q52C"},
 		},
 		{
-<<<<<<< HEAD
 			name: "valid pattern - with prefixRegex sheet",
 			input: `
 			# smartsheet credentials
@@ -45,23 +44,6 @@
 			`,
 			want: []string{"MVE7zmdxouvunFAKELzaudyX7tvMpkqJ3q52d"},
 		},
-		{
-			name: "valid pattern - key out of prefix range",
-			input: `
-			# below is the smartsheet secret
-			# use this secret to list sheets
-			# do not share this
-
-			sslist := listAll("MVE7zmdxouvunFAKELzaudyX7tvMpkqJ3q52d")
-			`,
-			want: []string{},
-		},
-=======
-			name:  "valid pattern - ignore duplicate",
-			input: fmt.Sprintf("%s token = '%s' | '%s'", keyword, validPattern, validPattern),
-			want:  []string{validPattern},
-},
->>>>>>> 677f33ac
 		{
 			name: "invalid pattern",
 			input: `
