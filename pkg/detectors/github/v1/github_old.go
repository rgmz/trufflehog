package github

import (
	"context"
	"encoding/json"
	"fmt"
	"io"
	"net/http"

	regexp "github.com/wasilibs/go-re2"

	"github.com/trufflesecurity/trufflehog/v3/pkg/common"
	"github.com/trufflesecurity/trufflehog/v3/pkg/detectors"
	"github.com/trufflesecurity/trufflehog/v3/pkg/pb/detectorspb"
)

type Scanner struct{ detectors.EndpointSetter }

// Ensure the Scanner satisfies the interfaces at compile time.
var _ interface {
	detectors.Detector
	detectors.Versioner
	detectors.CloudProvider
	detectors.EndpointCustomizer
} = (*Scanner)(nil)

func (s Scanner) Type() detectorspb.DetectorType {
	return detectorspb.DetectorType_Github
}

func (s Scanner) Description() string {
	return "GitHub is a web-based platform used for version control and collaborative software development. GitHub tokens can be used to access and modify repositories and other resources."
}

func (Scanner) Version() int          { return 1 }
func (Scanner) CloudEndpoint() string { return "https://api.github.com" }

var (
	keyPat = regexp.MustCompile(`(?:(?i:github|token)|(?-i:GH|gh|HUB|[Hh]ub|PAT|[Pp]at|OCTO|[Oo]cto))[^\.].{0,40}[ =:'"]+([a-f0-9]{40})\b`)
)

// Keywords are used for efficiently pre-filtering chunks.
// Use identifiers in the secret preferably, or the provider name.
func (s Scanner) Keywords() []string {
	return []string{"github", "gh", "hub", "pat", "token", "octo"}
}

// FromData will find and optionally verify GitHub secrets in a given set of bytes.
func (s Scanner) FromData(ctx context.Context, verify bool, data []byte) (results []detectors.Result, err error) {
	dataStr := string(data)

<<<<<<< HEAD
	matches := keyPat.FindAllStringSubmatch(dataStr, -1)

	for _, match := range matches {
		// First match is entire regex, second is the first group.

		token := match[1]

		// Note that this false positive check happens **before** verification! I don't know why it's written this way
		// but that's why this logic wasn't moved into a CustomFalsePositiveChecker implementation.
		if isFp, _ := detectors.IsKnownFalsePositive(token, ghFalsePositives, false); isFp {
=======
	uniqueMatches := make(map[string]struct{})
	for _, match := range keyPat.FindAllStringSubmatch(dataStr, -1) {
		m := match[1]
		// Ignore low-entropy matches.
		if detectors.StringShannonEntropy(m) < 3 {
			continue
		}
		// Ignore githubusercontent.
		// https://github.com/trufflesecurity/trufflehog/issues/3664
		pat := regexp.MustCompile(`https://avatars\d?\.githubusercontent\.com/u/[\w?=&-]{0,25}` + m)
		if pat.MatchString(dataStr) {
>>>>>>> 0e86061c
			continue
		}
		uniqueMatches[m] = struct{}{}
	}

	for token := range uniqueMatches {
		s1 := detectors.Result{
			DetectorType: detectorspb.DetectorType_Github,
			Raw:          []byte(token),
			ExtraData: map[string]string{
				"rotation_guide": "https://howtorotate.com/docs/tutorials/github/",
				"version":        fmt.Sprintf("%d", s.Version()),
			},
			AnalysisInfo: map[string]string{"key": token},
		}

		if verify {
			client := common.SaneHttpClient()

			isVerified, userResponse, headers, err := s.VerifyGithub(ctx, client, token)
			s1.Verified = isVerified
			s1.SetVerificationError(err, token)

			if userResponse != nil {
				SetUserResponse(userResponse, &s1)
			}
			if headers != nil {
				SetHeaderInfo(headers, &s1)
			}
		}

		results = append(results, s1)
	}

	return results, nil
}

func (s Scanner) VerifyGithub(ctx context.Context, client *http.Client, token string) (bool, *UserRes, *HeaderInfo, error) {
	// https://developer.github.com/v3/users/#get-the-authenticated-user
	var requestErr error
	for _, url := range s.Endpoints() {
		requestErr = nil

		req, err := http.NewRequestWithContext(ctx, http.MethodGet, fmt.Sprintf("%s/user", url), nil)
		if err != nil {
			continue
		}

		req.Header.Set("Content-Type", "application/json; charset=utf-8")
		req.Header.Set("Authorization", fmt.Sprintf("token %s", token))
		res, err := client.Do(req)
		if err != nil {
			return false, nil, nil, err
		}
		defer func() {
			_, _ = io.Copy(io.Discard, res.Body)
			_ = res.Body.Close()
		}()

		switch res.StatusCode {
		case http.StatusOK:
			var userResponse UserRes

			if err = json.NewDecoder(res.Body).Decode(&userResponse); err != nil {
				return false, nil, nil, err
			}
			// GitHub does not seem to consistently return this header.
			scopes := res.Header.Get("X-OAuth-Scopes")
			expiry := res.Header.Get("github-authentication-token-expiration")
			return true, &userResponse, &HeaderInfo{Scopes: scopes, Expiry: expiry}, nil
		case http.StatusUnauthorized:
			return false, nil, nil, err
		default:
			body, _ := io.ReadAll(res.Body)
			return false, nil, nil, fmt.Errorf("unexpected response: %d, '%s'", res.StatusCode, string(body))
		}
	}
	return false, nil, nil, requestErr
}

// TODO: Add secret context?? Information about access, ownership etc
type UserRes struct {
	Login     string `json:"login"`
	Type      string `json:"type"`
	SiteAdmin bool   `json:"site_admin"`
	Name      string `json:"name"`
	Company   string `json:"company"`
	UserURL   string `json:"html_url"`
	Email     string `json:"email"`
	Location  string `json:"location"`
	// Included in GitHub Enterprise Server.
	LdapDN string `json:"ldap_dn"`
}

type HeaderInfo struct {
	Scopes string `json:"X-OAuth-Scopes"`
	Expiry string `json:"github-authentication-token-expiration"`
}

func SetUserResponse(userResponse *UserRes, s1 *detectors.Result) {
	s1.ExtraData["username"] = userResponse.Login
	s1.ExtraData["url"] = userResponse.UserURL
	s1.ExtraData["account_type"] = userResponse.Type

	if userResponse.SiteAdmin {
		s1.ExtraData["site_admin"] = "true"
	}
	if userResponse.Name != "" {
		s1.ExtraData["name"] = userResponse.Name
	}
	if userResponse.Company != "" {
		s1.ExtraData["company"] = userResponse.Company
	}
	if userResponse.LdapDN != "" {
		s1.ExtraData["ldap_dn"] = userResponse.LdapDN
	}

	// email & location if user has made them public
	if userResponse.Email != "" {
		s1.ExtraData["email"] = userResponse.Email
	}
	if userResponse.Location != "" {
		s1.ExtraData["location"] = userResponse.Location
	}
}

func SetHeaderInfo(headers *HeaderInfo, s1 *detectors.Result) {
	if headers.Scopes != "" {
		s1.ExtraData["scopes"] = headers.Scopes
	}
	if headers.Expiry != "" {
		s1.ExtraData["expiry"] = headers.Expiry
	}
}<|MERGE_RESOLUTION|>--- conflicted
+++ resolved
@@ -49,18 +49,6 @@
 func (s Scanner) FromData(ctx context.Context, verify bool, data []byte) (results []detectors.Result, err error) {
 	dataStr := string(data)
 
-<<<<<<< HEAD
-	matches := keyPat.FindAllStringSubmatch(dataStr, -1)
-
-	for _, match := range matches {
-		// First match is entire regex, second is the first group.
-
-		token := match[1]
-
-		// Note that this false positive check happens **before** verification! I don't know why it's written this way
-		// but that's why this logic wasn't moved into a CustomFalsePositiveChecker implementation.
-		if isFp, _ := detectors.IsKnownFalsePositive(token, ghFalsePositives, false); isFp {
-=======
 	uniqueMatches := make(map[string]struct{})
 	for _, match := range keyPat.FindAllStringSubmatch(dataStr, -1) {
 		m := match[1]
@@ -72,7 +60,6 @@
 		// https://github.com/trufflesecurity/trufflehog/issues/3664
 		pat := regexp.MustCompile(`https://avatars\d?\.githubusercontent\.com/u/[\w?=&-]{0,25}` + m)
 		if pat.MatchString(dataStr) {
->>>>>>> 0e86061c
 			continue
 		}
 		uniqueMatches[m] = struct{}{}
