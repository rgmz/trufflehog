package ibmclouduserkey

import (
	"context"
<<<<<<< HEAD
=======
	"encoding/json"
	"fmt"
	"io"
>>>>>>> 0e86061c
	"net/http"
	"strings"

	regexp "github.com/wasilibs/go-re2"

	"github.com/trufflesecurity/trufflehog/v3/pkg/common"
	"github.com/trufflesecurity/trufflehog/v3/pkg/detectors"
	"github.com/trufflesecurity/trufflehog/v3/pkg/pb/detectorspb"
)

type Scanner struct {
	client *http.Client
}

// Ensure the Scanner satisfies the interface at compile time.
var _ detectors.Detector = (*Scanner)(nil)

func (s Scanner) Type() detectorspb.DetectorType {
	return detectorspb.DetectorType_IbmCloudUserKey
}

func (s Scanner) Description() string {
	return "IBM Cloud is a suite of cloud computing services from IBM that offers both platform as a service (PaaS) and infrastructure as a service (IaaS). IBM Cloud API keys can be used to access and manage IBM Cloud services and resources."
}

// Keywords are used for efficiently pre-filtering chunks.
// Use identifiers in the secret preferably, or the provider name.
func (s Scanner) Keywords() []string {
	return []string{"ibm"}
}

var (
	keyPat = regexp.MustCompile(detectors.PrefixRegex([]string{"ibm"}) + `\b([\w-]{44})\b`)
)

// FromData will find and optionally verify IbmCloudUserKey secrets in a given set of bytes.
func (s Scanner) FromData(ctx context.Context, verify bool, data []byte) (results []detectors.Result, err error) {
	dataStr := string(data)

<<<<<<< HEAD
	matches := keyPat.FindAllStringSubmatch(dataStr, -1)

	for _, match := range matches {
		resMatch := strings.TrimSpace(match[1])
=======
	// Deduplicate
	keyMatches := make(map[string]struct{})
	for _, match := range keyPat.FindAllStringSubmatch(dataStr, -1) {
		m := match[1]
		if detectors.StringShannonEntropy(m) < 4 {
			continue
		}
		keyMatches[m] = struct{}{}
	}
>>>>>>> 0e86061c

	// Process
	for key := range keyMatches {
		r := detectors.Result{
			DetectorType: detectorspb.DetectorType_IbmCloudUserKey,
			Raw:          []byte(key),
		}

		if verify {
			if s.client == nil {
				s.client = common.SaneHttpClient()
			}

			isVerified, vErr := verifyMatch(ctx, s.client, key)
			r.Verified = isVerified
			r.SetVerificationError(vErr, key)
		}

		results = append(results, r)
	}

	return results, nil
}

func verifyMatch(ctx context.Context, client *http.Client, key string) (bool, error) {
	payload := strings.NewReader(`apikey=` + key + `&grant_type=urn%3Aibm%3Aparams%3Aoauth%3Agrant-type%3Aapikey`)
	req, err := http.NewRequestWithContext(ctx, http.MethodPost, "https://iam.cloud.ibm.com/identity/token", payload)
	if err != nil {
		return false, err
	}

	req.Header.Set("Content-Type", "application/x-www-form-urlencoded")
	req.Header.Set("Authorization", "Basic Yng6Yng=")
	res, err := client.Do(req)
	if err != nil {
		return false, err
	}
	defer func() {
		_, _ = io.Copy(io.Discard, res.Body)
		_ = res.Body.Close()
	}()

	switch res.StatusCode {
	case http.StatusOK:
		return true, nil
	case http.StatusBadRequest:
		var errResp errorResponse
		if err := json.NewDecoder(res.Body).Decode(&errResp); err != nil {
			return false, err
		}

		// Key is not valid.
		// https://www.ibm.com/docs/sk/cloud-private/3.2.x?topic=service-troubleshooting-key-management-plug-in#api
		if errResp.ErrorCode == "BXNIM0415E" {
			return false, nil
		}

		return false, fmt.Errorf("unexpected error (400): code=%q, message=%q", res.StatusCode, errResp.ErrorMessage)
	default:
		return false, fmt.Errorf("unexpected HTTP response status %d", res.StatusCode)
	}
}

type errorResponse struct {
	ErrorCode    string `json:"errorCode"`
	ErrorMessage string `json:"errorMessage"`
}<|MERGE_RESOLUTION|>--- conflicted
+++ resolved
@@ -2,12 +2,9 @@
 
 import (
 	"context"
-<<<<<<< HEAD
-=======
 	"encoding/json"
 	"fmt"
 	"io"
->>>>>>> 0e86061c
 	"net/http"
 	"strings"
 
@@ -47,12 +44,6 @@
 func (s Scanner) FromData(ctx context.Context, verify bool, data []byte) (results []detectors.Result, err error) {
 	dataStr := string(data)
 
-<<<<<<< HEAD
-	matches := keyPat.FindAllStringSubmatch(dataStr, -1)
-
-	for _, match := range matches {
-		resMatch := strings.TrimSpace(match[1])
-=======
 	// Deduplicate
 	keyMatches := make(map[string]struct{})
 	for _, match := range keyPat.FindAllStringSubmatch(dataStr, -1) {
@@ -62,7 +53,6 @@
 		}
 		keyMatches[m] = struct{}{}
 	}
->>>>>>> 0e86061c
 
 	// Process
 	for key := range keyMatches {
