package gitlab

import (
	"context"
	"encoding/json"
	"fmt"
	"io"
	"net/http"
	"strings"

	regexp "github.com/wasilibs/go-re2"

	"github.com/trufflesecurity/trufflehog/v3/pkg/common"
	"github.com/trufflesecurity/trufflehog/v3/pkg/detectors"
	"github.com/trufflesecurity/trufflehog/v3/pkg/pb/detectorspb"
)

type Scanner struct {
	client *http.Client
	detectors.EndpointSetter
}

// Ensure the Scanner satisfies the interfaces at compile time.
var (
	_ interface {
		detectors.Detector
		detectors.Versioner
		detectors.CloudProvider
		detectors.EndpointCustomizer
	} = (*Scanner)(nil)
)

func (s Scanner) Type() detectorspb.DetectorType {
	return detectorspb.DetectorType_Gitlab
}

<<<<<<< HEAD
var (
	defaultClient = common.SaneHttpClient()
	keyPat        = regexp.MustCompile(detectors.PrefixRegex([]string{"gitlab"}) + `\b([a-zA-Z0-9][a-zA-Z0-9\-=_]{19,21})\b`)
=======
func (s Scanner) Description() string {
	return "GitLab is a web-based DevOps lifecycle tool that provides a Git repository manager providing wiki, issue-tracking, and CI/CD pipeline features. GitLab API tokens can be used to access and modify repository data and other resources."
}
>>>>>>> 677f33ac

func (Scanner) Version() int          { return 1 }
func (Scanner) CloudEndpoint() string { return "https://gitlab.com" }

// Keywords are used for efficiently pre-filtering chunks.
// Use identifiers in the secret preferably, or the provider name.
func (s Scanner) Keywords() []string {
	return []string{"gitlab"}
}

var (
	keyPat             = regexp.MustCompile(detectors.PrefixRegex([]string{"gitlab"}) + `\b([a-zA-Z0-9\-=_]{20,22})\b`)
	BlockedUserMessage = "403 Forbidden - Your account has been blocked"
)

// FromData will find and optionally verify Gitlab secrets in a given set of bytes.
func (s Scanner) FromData(ctx context.Context, verify bool, data []byte) (results []detectors.Result, err error) {
	dataStr := string(data)

	// Deduplicate matches.
	uniqueMatches := make(map[string]struct{})
	for _, match := range keyPat.FindAllStringSubmatch(dataStr, -1) {
		// ignore v2 detectors which have a prefix of `glpat-`
		if strings.Contains(match[0], "glpat-") {
			continue
		}

		m := match[1]
		if detectors.StringShannonEntropy(m) < 3.75 {
			continue
		}
		uniqueMatches[m] = struct{}{}
	}

	// Process matches.
	for token := range uniqueMatches {
		r := detectors.Result{
			DetectorType: s.Type(),
			Raw:          []byte(token),
			ExtraData: map[string]string{
				"rotation_guide": "https://howtorotate.com/docs/tutorials/gitlab/",
				"version":        fmt.Sprintf("%d", s.Version()),
			},
		}

		if verify {
			if s.client == nil {
				s.client = common.SaneHttpClient()
			}

			isVerified, extraData, analysisInfo, verificationErr := s.verifyGitlab(ctx, s.client, token)
			r.Verified = isVerified
			for key, value := range extraData {
				r.ExtraData[key] = value
			}

			r.SetVerificationError(verificationErr, token)
			r.AnalysisInfo = analysisInfo
		}

		results = append(results, r)
	}

	return results, nil
}

func (s Scanner) verifyGitlab(ctx context.Context, client *http.Client, resMatch string) (bool, map[string]string, map[string]string, error) {
	// there are 4 read 'scopes' for a gitlab token: api, read_user, read_repo, and read_registry
	// they all grant access to different parts of the API. I couldn't find an endpoint that every
	// one of these scopes has access to, so we just check an example endpoint for each scope. If any
	// of them contain data, we know we have a valid key, but if they all fail, we don't
	for _, baseURL := range s.Endpoints() {
		// test `read_user` scope
		req, err := http.NewRequestWithContext(ctx, http.MethodGet, baseURL+"/api/v4/user", nil)
		if err != nil {
			continue
		}

		req.Header.Add("Authorization", fmt.Sprintf("Bearer %s", resMatch))
		res, err := client.Do(req)
		if err != nil {
			return false, nil, nil, err
		}
		defer func() {
			_, _ = io.Copy(io.Discard, res.Body)
			_ = res.Body.Close()
		}()

		bodyBytes, err := io.ReadAll(res.Body)
		if err != nil {
			return false, nil, nil, err
		}

		analysisInfo := map[string]string{
			"key":  resMatch,
			"host": baseURL,
		}

		switch res.StatusCode {
		case http.StatusOK:
			// 200 means good key and has `read_user` scope
			return json.Valid(bodyBytes), nil, analysisInfo, nil
		case http.StatusForbidden:
			// check if the user account is blocked or not
			stringBody := string(bodyBytes)
			if strings.Contains(stringBody, BlockedUserMessage) {
				return true, map[string]string{
					"blocked": "True",
				}, analysisInfo, nil
			}

			// Good key but not the right scope
			return true, nil, analysisInfo, nil
		case http.StatusUnauthorized:
			// Nothing to do; zero values are the ones we want
			return false, nil, nil, nil
		default:
			return false, nil, nil, fmt.Errorf("unexpected HTTP response status %d, body = %q", res.StatusCode, string(bodyBytes))
		}
	}

	return false, nil, nil, nil
}<|MERGE_RESOLUTION|>--- conflicted
+++ resolved
@@ -34,15 +34,9 @@
 	return detectorspb.DetectorType_Gitlab
 }
 
-<<<<<<< HEAD
-var (
-	defaultClient = common.SaneHttpClient()
-	keyPat        = regexp.MustCompile(detectors.PrefixRegex([]string{"gitlab"}) + `\b([a-zA-Z0-9][a-zA-Z0-9\-=_]{19,21})\b`)
-=======
 func (s Scanner) Description() string {
 	return "GitLab is a web-based DevOps lifecycle tool that provides a Git repository manager providing wiki, issue-tracking, and CI/CD pipeline features. GitLab API tokens can be used to access and modify repository data and other resources."
 }
->>>>>>> 677f33ac
 
 func (Scanner) Version() int          { return 1 }
 func (Scanner) CloudEndpoint() string { return "https://gitlab.com" }
@@ -54,7 +48,7 @@
 }
 
 var (
-	keyPat             = regexp.MustCompile(detectors.PrefixRegex([]string{"gitlab"}) + `\b([a-zA-Z0-9\-=_]{20,22})\b`)
+	keyPat             = regexp.MustCompile(detectors.PrefixRegex([]string{"gitlab"}) + `\b([a-zA-Z0-9][a-zA-Z0-9\-=_]{19,21})\b`)
 	BlockedUserMessage = "403 Forbidden - Your account has been blocked"
 )
 
