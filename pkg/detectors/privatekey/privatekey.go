--- conflicted
+++ resolved
@@ -61,17 +61,10 @@
 	logger := logCtx.Logger().WithName("privatekey")
 	dataStr := string(data)
 
-<<<<<<< HEAD
-	matches := keyPat.FindAllString(dataStr, -1)
-	for _, match := range matches {
-		token := Normalize(match)
-		if len(token) < 64 {
-=======
 	// Deduplicate matches.
 	matches := make(map[string]struct{})
 	for _, match := range keyPat.FindAllString(dataStr, -1) {
 		if len(match) < 64 {
->>>>>>> 6ca1c3c7
 			continue
 		}
 		if detectors.StringShannonEntropy(match) < 3.5 {
@@ -80,19 +73,6 @@
 		matches[match] = struct{}{}
 	}
 
-<<<<<<< HEAD
-		var passphrase string
-		parsedKey, err := ssh.ParseRawPrivateKey([]byte(token))
-		if err != nil && strings.Contains(err.Error(), "private key is passphrase protected") {
-			s1.ExtraData["encrypted"] = "true"
-			parsedKey, passphrase, err = Crack([]byte(token))
-			if err != nil {
-				s1.SetVerificationError(err, token)
-				continue
-			}
-			if passphrase != "" {
-				s1.ExtraData["cracked_encryption_passphrase"] = "true"
-=======
 	// Process matches.
 	normalizedKeys := make(map[string]struct{})
 	for match := range matches {
@@ -100,7 +80,6 @@
 		if err != nil {
 			if !errors.Is(err, errBase64) {
 				logger.Error(err, "Failed to normalize private key", "match", match)
->>>>>>> 6ca1c3c7
 			}
 			continue
 		}
@@ -124,7 +103,7 @@
 		if err != nil {
 			if strings.Contains(err.Error(), "private key is passphrase protected") {
 				r.ExtraData["encrypted"] = "true"
-				parsedKey, passphrase, err = crack([]byte(key))
+				parsedKey, passphrase, err = Crack([]byte(key))
 				if err != nil {
 					r.SetVerificationError(err, key)
 					goto End
@@ -164,11 +143,7 @@
 			wg.Add(1)
 			go func() {
 				defer wg.Done()
-<<<<<<< HEAD
-				data, err := lookupFingerprintCertificateUrls(ctx, fingerprint, s.IncludeExpired)
-=======
-				data, err := lookupFingerprint(ctx, s.client, fingerprint, s.IncludeExpired)
->>>>>>> 6ca1c3c7
+				data, err := lookupFingerprintCertificateUrls(ctx, s.client, fingerprint, s.IncludeExpired)
 				if err == nil {
 					if data != nil {
 						extraData.Add("certificate_urls", strings.Join(data.CertificateURLs, ", "))
@@ -210,22 +185,16 @@
 				for k, v := range extraData.data {
 					r.ExtraData[k] = v
 				}
-<<<<<<< HEAD
 
 				// enabled th
-				s1.AnalysisInfo = map[string]string{
-					"token": token,
+				r.AnalysisInfo = map[string]string{
+					"token": key,
 				}
 			} else {
-				s1.ExtraData = nil
+				r.ExtraData = nil
 			}
 			if len(verificationErrors.Errors) > 0 {
-				s1.SetVerificationError(fmt.Errorf("verification failures: %s", strings.Join(verificationErrors.Errors, ", ")), token)
-=======
-			}
-			if len(verificationErrors.errors) > 0 {
-				r.SetVerificationError(fmt.Errorf("verification failures: %s", strings.Join(verificationErrors.errors, ", ")), key)
->>>>>>> 6ca1c3c7
+				r.SetVerificationError(fmt.Errorf("verification failures: %s", strings.Join(verificationErrors.Errors, ", ")), key)
 			}
 		}
 
@@ -233,7 +202,7 @@
 		// Sanity check for any gaps with the new implementation.
 		// There's probably a better way to do this.
 		{
-			oldKey := normalizeOld(match)
+			oldKey := NormalizeOld(match)
 			if parsedKey == nil {
 				if parsedOldKey, _ := ssh.ParseRawPrivateKey([]byte(oldKey)); parsedOldKey != nil {
 					logger.Info("New logic missed private key", "old", oldKey, "new", key)
@@ -255,18 +224,41 @@
 	GitHubUsername  string
 }
 
-<<<<<<< HEAD
 func lookupFingerprintCertificateUrls(
 	ctx context.Context,
+	client *http.Client,
 	publicKeyFingerprintInHex string,
 	includeExpired bool,
 ) (*result, error) {
 	results, err := LookupFingerprint(
 		ctx,
+		client,
 		publicKeyFingerprintInHex,
 	)
-=======
-func lookupFingerprint(ctx context.Context, client *http.Client, publicKeyFingerprintInHex string, includeExpired bool) (*result, error) {
+	if err != nil {
+		return nil, err
+	}
+
+	var data *result
+	seen := map[string]struct{}{}
+	for _, r := range results.CertificateResults {
+		if _, ok := seen[r.CertificateFingerprint]; ok {
+			continue
+		}
+		if !includeExpired && time.Since(r.ExpirationTimestamp) > 0 {
+			continue
+		}
+		if data == nil {
+			data = &result{}
+		}
+		data.CertificateURLs = append(data.CertificateURLs, fmt.Sprintf("https://crt.sh/?q=%s", r.CertificateFingerprint))
+		seen[r.CertificateFingerprint] = struct{}{}
+	}
+
+	return data, nil
+}
+
+func LookupFingerprint(ctx context.Context, client *http.Client, publicKeyFingerprintInHex string) (*DriftwoodResult, error) {
 	req, err := http.NewRequestWithContext(ctx, "GET", fmt.Sprintf("https://keychecker.trufflesecurity.com/fingerprint/%s", publicKeyFingerprintInHex), nil)
 	if err != nil {
 		return nil, err
@@ -282,43 +274,6 @@
 	}()
 
 	var results DriftwoodResult
-	err = json.NewDecoder(res.Body).Decode(&results)
->>>>>>> 6ca1c3c7
-	if err != nil {
-		return nil, err
-	}
-
-	var data *result
-	seen := map[string]struct{}{}
-	for _, r := range results.CertificateResults {
-		if _, ok := seen[r.CertificateFingerprint]; ok {
-			continue
-		}
-		if !includeExpired && time.Since(r.ExpirationTimestamp) > 0 {
-			continue
-		}
-		if data == nil {
-			data = &result{}
-		}
-		data.CertificateURLs = append(data.CertificateURLs, fmt.Sprintf("https://crt.sh/?q=%s", r.CertificateFingerprint))
-		seen[r.CertificateFingerprint] = struct{}{}
-	}
-
-	return data, nil
-}
-
-func LookupFingerprint(ctx context.Context, publicKeyFingerprintInHex string) (*DriftwoodResult, error) {
-	req, err := http.NewRequestWithContext(ctx, "GET", fmt.Sprintf("https://keychecker.trufflesecurity.com/fingerprint/%s", publicKeyFingerprintInHex), nil)
-	if err != nil {
-		return nil, err
-	}
-	res, err := client.Do(req)
-	if err != nil {
-		return nil, err
-	}
-	defer res.Body.Close()
-
-	results := DriftwoodResult{}
 	err = json.NewDecoder(res.Body).Decode(&results)
 	if err != nil {
 		return nil, err
