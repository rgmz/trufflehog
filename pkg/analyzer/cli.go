--- conflicted
+++ resolved
@@ -164,7 +164,7 @@
 	case "figma":
 		figma.AnalyzeAndPrintPermissions(cfg, key)
 	case "plaid":
-		parts := strings.SplitN(key, ":", 2)
+		parts := strings.SplitN(key, ":", 3)
 		plaid.AnalyzeAndPrintPermissions(cfg, parts[0], parts[1], parts[2])
 	case "netlify":
 		netlify.AnalyzeAndPrintPermissions(cfg, key)
@@ -182,13 +182,10 @@
 	case "dropbox":
 		dropbox.AnalyzeAndPrintPermissions(cfg, key)
 	case "databricks":
-<<<<<<< HEAD
-		databricks.AnalyzeAndPrintPermissions(secretInfo.Cfg, secretInfo.Parts["domain"], secretInfo.Parts["token"])
-	case "jira":
-		jira.AnalyzeAndPrintPermissions(secretInfo.Cfg, secretInfo.Parts["domain"], secretInfo.Parts["email"], secretInfo.Parts["token"])
-=======
 		parts := strings.SplitN(key, ":", 2)
 		databricks.AnalyzeAndPrintPermissions(cfg, parts[0], parts[1])
->>>>>>> 677f33ac
+	case "jira":
+		parts := strings.SplitN(key, ":", 3)
+		jira.AnalyzeAndPrintPermissions(cfg, parts[0], parts[1], parts[2])
 	}
 }