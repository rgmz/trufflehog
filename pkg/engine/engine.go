package engine

import (
	"bytes"
	"fmt"
	"runtime"
	"strconv"
	"sync"
	"sync/atomic"
	"time"

	lru "github.com/hashicorp/golang-lru/v2"
	"github.com/trufflesecurity/trufflehog/v3/pkg/verificationcache"
	"google.golang.org/protobuf/proto"

	"github.com/trufflesecurity/trufflehog/v3/pkg/common"
	"github.com/trufflesecurity/trufflehog/v3/pkg/config"
	"github.com/trufflesecurity/trufflehog/v3/pkg/context"
	"github.com/trufflesecurity/trufflehog/v3/pkg/decoders"
	"github.com/trufflesecurity/trufflehog/v3/pkg/detectors"
	"github.com/trufflesecurity/trufflehog/v3/pkg/engine/ahocorasick"
	"github.com/trufflesecurity/trufflehog/v3/pkg/engine/defaults"
	"github.com/trufflesecurity/trufflehog/v3/pkg/giturl"
	"github.com/trufflesecurity/trufflehog/v3/pkg/output"
	"github.com/trufflesecurity/trufflehog/v3/pkg/pb/detectorspb"
	"github.com/trufflesecurity/trufflehog/v3/pkg/pb/source_metadatapb"
	"github.com/trufflesecurity/trufflehog/v3/pkg/pb/sourcespb"
	"github.com/trufflesecurity/trufflehog/v3/pkg/sources"
)

var detectionTimeout = 10 * time.Second

// Metrics for the scan engine for external consumption.
type Metrics struct {
	BytesScanned           uint64
	ChunksScanned          uint64
	VerifiedSecretsFound   uint64
	UnverifiedSecretsFound uint64
	AvgDetectorTime        map[string]time.Duration

	scanStartTime time.Time
	ScanDuration  time.Duration
}

// runtimeMetrics for the scan engine for internal use by the engine.
type runtimeMetrics struct {
	mu sync.RWMutex
	Metrics
	detectorAvgTime sync.Map
}

// getScanDuration returns the duration of the scan.
// If the scan is still running, it returns the time since the scan started.
func (m *Metrics) getScanDuration() time.Duration {
	if m.ScanDuration == 0 {
		return time.Since(m.scanStartTime)
	}

	return m.ScanDuration
}

// ResultsDispatcher is an interface for dispatching findings of detected results.
// Implementations can vary from printing results to the console to sending results to an external system.
type ResultsDispatcher interface {
	Dispatch(ctx context.Context, result detectors.ResultWithMetadata) error
}

// Printer is used to format found results and output them to the user. Ex JSON, plain text, etc.
// Please note printer implementations SHOULD BE thread safe.
type Printer interface {
	Print(ctx context.Context, r *detectors.ResultWithMetadata) error
}

// PrinterDispatcher wraps an existing Printer implementation and adapts it to the ResultsDispatcher interface.
type PrinterDispatcher struct{ printer Printer }

// NewPrinterDispatcher creates a new PrinterDispatcher instance with the provided Printer.
func NewPrinterDispatcher(printer Printer) *PrinterDispatcher { return &PrinterDispatcher{printer} }

// Dispatch sends the result to the printer.
func (p *PrinterDispatcher) Dispatch(ctx context.Context, result detectors.ResultWithMetadata) error {
	return p.printer.Print(ctx, &result)
}

// Config used to configure the engine.
type Config struct {
	// Number of concurrent scanner workers,
	// also serves as a multiplier for other worker types (e.g., detector workers, notifier workers)
	Concurrency int

	Decoders                      []decoders.Decoder
	Detectors                     []detectors.Detector
	DetectorVerificationOverrides map[config.DetectorID]bool
	IncludeDetectors              string
	ExcludeDetectors              string
	CustomVerifiersOnly           bool
	VerifierEndpoints             map[string]string

	// Verify determines whether the scanner will verify candidate secrets.
	Verify bool

	// Defines which results will be notified by the engine
	// (e.g., verified, unverified, unknown)
	Results               map[string]struct{}
	LogFilteredUnverified bool

	// FilterEntropy filters out unverified results using Shannon entropy.
	FilterEntropy float64
	// FilterUnverified sets the filterUnverified flag on the engine. If set to
	// true, the engine will only return the first unverified result for a chunk for a detector.
	FilterUnverified      bool
	ShouldScanEntireChunk bool

	Dispatcher ResultsDispatcher

	// SourceManager is used to manage the sources and units.
	// TODO (ahrav): Update this comment, i'm dumb and don't really know what else it does.
	SourceManager *sources.SourceManager

	// PrintAvgDetectorTime sets the printAvgDetectorTime flag on the engine. If set to
	// true, the engine will print the average time taken by each detector.
	// This option allows us to measure the time taken for each detector ONLY if
	// the engine is configured to print the results.
	// Calculating the average time taken by each detector is an expensive operation
	// and should be avoided unless specified by the user.
	PrintAvgDetectorTime bool

	// DetectorWorkerMultiplier is used to determine the number of detector workers to spawn.
	DetectorWorkerMultiplier int

	// NotificationWorkerMultiplier is used to determine the number of notification workers to spawn.
	NotificationWorkerMultiplier int
<<<<<<< HEAD

	// VerificationOverlapWorkerMultiplier is used to determine the number of verification overlap workers to spawn.
	VerificationOverlapWorkerMultiplier int

	VerificationResultCache  verificationcache.ResultCache
	VerificationCacheMetrics verificationcache.MetricsReporter
=======
>>>>>>> ba59f1f2
}

// Engine represents the core scanning engine responsible for detecting secrets in input data.
// It manages the lifecycle of the scanning process, including initialization, worker management,
// and result notification. The engine is designed to be flexible and configurable, allowing for
// customization through various options and configurations.
type Engine struct {
	// CLI flags.
	concurrency       int
	decoders          []decoders.Decoder
	detectors         []detectors.Detector
	verificationCache *verificationcache.VerificationCache
	// Any detectors configured to override sources' verification flags
	detectorVerificationOverrides map[config.DetectorID]bool

	// filterUnverified is used to reduce the number of unverified results.
	// If there are multiple unverified results for the same chunk for the same detector,
	// only the first one will be kept.
	filterUnverified bool
	// entropyFilter is used to filter out unverified results using Shannon entropy.
	filterEntropy           float64
	notifyVerifiedResults   bool
	notifyUnverifiedResults bool
	notifyUnknownResults    bool
	retainFalsePositives    bool
	printAvgDetectorTime    bool
	// By default, the engine will only scan a subset of the chunk if a detector matches the chunk.
	// If this flag is set to true, the engine will scan the entire chunk.
	scanEntireChunk bool

	// ahoCorasickHandler manages the Aho-Corasick trie and related keyword lookups.
	ahoCorasickCore *ahocorasick.Core

	// Engine synchronization primitives.
	sourceManager        *sources.SourceManager
	results              chan detectors.ResultWithMetadata
	detectableChunksChan chan detectableChunk
	workersWg            sync.WaitGroup
	wgDetectorWorkers    sync.WaitGroup
	WgNotifier           sync.WaitGroup

	// Runtime information.
	metrics runtimeMetrics
	// numFoundResults is used to keep track of the number of results found.
	numFoundResults uint32

	// ResultsDispatcher is used to send results.
	dispatcher ResultsDispatcher

	// dedupeCache is used to deduplicate results by comparing the
	// detector type, raw result, and source metadata
	dedupeCache *lru.Cache[string, detectorspb.DecoderType]

	// verify determines whether the scanner will attempt to verify candidate secrets.
	verify bool

	// detectorWorkerMultiplier is used to calculate the number of detector workers.
	detectorWorkerMultiplier int
	// notificationWorkerMultiplier is used to calculate the number of notification workers.
	notificationWorkerMultiplier int
}

// NewEngine creates a new Engine instance with the provided configuration.
func NewEngine(ctx context.Context, cfg *Config) (*Engine, error) {
	verificationCache := verificationcache.New(cfg.VerificationResultCache, cfg.VerificationCacheMetrics)

	engine := &Engine{
<<<<<<< HEAD
		concurrency:                         cfg.Concurrency,
		decoders:                            cfg.Decoders,
		detectors:                           cfg.Detectors,
		verificationCache:                   verificationCache,
		dispatcher:                          cfg.Dispatcher,
		verify:                              cfg.Verify,
		filterUnverified:                    cfg.FilterUnverified,
		filterEntropy:                       cfg.FilterEntropy,
		printAvgDetectorTime:                cfg.PrintAvgDetectorTime,
		retainFalsePositives:                cfg.LogFilteredUnverified,
		verificationOverlap:                 cfg.VerificationOverlap,
		sourceManager:                       cfg.SourceManager,
		scanEntireChunk:                     cfg.ShouldScanEntireChunk,
		detectorVerificationOverrides:       cfg.DetectorVerificationOverrides,
		detectorWorkerMultiplier:            cfg.DetectorWorkerMultiplier,
		notificationWorkerMultiplier:        cfg.NotificationWorkerMultiplier,
		verificationOverlapWorkerMultiplier: cfg.VerificationOverlapWorkerMultiplier,
=======
		concurrency:                   cfg.Concurrency,
		decoders:                      cfg.Decoders,
		detectors:                     cfg.Detectors,
		dispatcher:                    cfg.Dispatcher,
		verify:                        cfg.Verify,
		filterUnverified:              cfg.FilterUnverified,
		filterEntropy:                 cfg.FilterEntropy,
		printAvgDetectorTime:          cfg.PrintAvgDetectorTime,
		retainFalsePositives:          cfg.LogFilteredUnverified,
		sourceManager:                 cfg.SourceManager,
		scanEntireChunk:               cfg.ShouldScanEntireChunk,
		detectorVerificationOverrides: cfg.DetectorVerificationOverrides,
		detectorWorkerMultiplier:      cfg.DetectorWorkerMultiplier,
		notificationWorkerMultiplier:  cfg.NotificationWorkerMultiplier,
>>>>>>> ba59f1f2
	}
	if engine.sourceManager == nil {
		return nil, fmt.Errorf("source manager is required")
	}

	engine.setDefaults(ctx)

	// Build include and exclude detector sets for filtering on engine initialization.
	includeDetectorSet, excludeDetectorSet, err := buildDetectorSets(cfg)
	if err != nil {
		return nil, err
	}

	// Apply include/exclude filters.
	var filters []func(detectors.Detector) bool

	if len(includeDetectorSet) > 0 {
		filters = append(filters, func(d detectors.Detector) bool {
			_, ok := getWithDetectorID(d, includeDetectorSet)
			return ok
		})
	}

	if len(excludeDetectorSet) > 0 {
		filters = append(filters, func(d detectors.Detector) bool {
			_, ok := getWithDetectorID(d, excludeDetectorSet)
			return !ok
		})
	}

	// Apply custom verifier endpoints to detectors that support it.
	detectorsWithCustomVerifierEndpoints, err := parseCustomVerifierEndpoints(cfg.VerifierEndpoints)
	if err != nil {
		return nil, err
	}
	if len(detectorsWithCustomVerifierEndpoints) > 0 {
		filters = append(filters, func(d detectors.Detector) bool {
			urls, ok := getWithDetectorID(d, detectorsWithCustomVerifierEndpoints)
			if !ok {
				return true
			}
			customizer, ok := d.(detectors.EndpointCustomizer)
			if !ok {
				return false
			}

			if cfg.CustomVerifiersOnly && len(urls) > 0 {
				customizer.UseCloudEndpoint(false)
				customizer.UseFoundEndpoints(false)
			}

			if err := customizer.SetConfiguredEndpoints(urls...); err != nil {
				return false
			}

			return true
		})
	}
	engine.applyFilters(filters...)

	if results := cfg.Results; len(results) > 0 {
		_, ok := results["verified"]
		engine.notifyVerifiedResults = ok

		_, ok = results["unknown"]
		engine.notifyUnknownResults = ok

		_, ok = results["unverified"]
		engine.notifyUnverifiedResults = ok

		if _, ok = results["filtered_unverified"]; ok {
			engine.retainFalsePositives = ok
			engine.notifyUnverifiedResults = ok
		}
	}

	if err := engine.initialize(ctx); err != nil {
		return nil, err
	}

	return engine, nil
}

// SetDetectorTimeout sets the maximum timeout for each detector to scan a chunk.
func SetDetectorTimeout(timeout time.Duration) { detectionTimeout = timeout }

// setDefaults ensures that if specific engine properties aren't provided,
// they're set to reasonable default values. It makes the engine robust to
// incomplete configuration.
func (e *Engine) setDefaults(ctx context.Context) {
	if e.concurrency == 0 {
		numCPU := runtime.NumCPU()
		ctx.Logger().Info("No concurrency specified, defaulting to max", "cpu", numCPU)
		e.concurrency = numCPU
	}

	if e.detectorWorkerMultiplier < 1 {
		// bound by net i/o so it's higher than other workers
		e.detectorWorkerMultiplier = 8
	}

	if e.notificationWorkerMultiplier < 1 {
		e.notificationWorkerMultiplier = 1
	}

	// Default decoders handle common encoding formats.
	if len(e.decoders) == 0 {
		e.decoders = decoders.DefaultDecoders()
	}

	// Only use the default detectors if none are provided.
	if len(e.detectors) == 0 {
		e.detectors = defaults.DefaultDetectors()
	}

	if e.dispatcher == nil {
		e.dispatcher = NewPrinterDispatcher(new(output.PlainPrinter))
	}
	e.notifyVerifiedResults = true
	e.notifyUnverifiedResults = true
	e.notifyUnknownResults = true

	ctx.Logger().V(4).Info("default engine options set")
}

func buildDetectorSets(cfg *Config) (map[config.DetectorID]struct{}, map[config.DetectorID]struct{}, error) {
	includeList, err := config.ParseDetectors(cfg.IncludeDetectors)
	if err != nil {
		return nil, nil, fmt.Errorf("invalid include list detector configuration: %w", err)
	}
	excludeList, err := config.ParseDetectors(cfg.ExcludeDetectors)
	if err != nil {
		return nil, nil, fmt.Errorf("invalid exclude list detector configuration: %w", err)
	}

	includeDetectorSet := detectorTypeToSet(includeList)
	excludeDetectorSet := detectorTypeToSet(excludeList)

	// Verify that all the user-provided detectors support the optional
	// detector features.
	if id, err := verifyDetectorsAreVersioner(includeDetectorSet); err != nil {
		return nil, nil, fmt.Errorf("invalid include list detector configuration id %v: %w", id, err)
	}

	if id, err := verifyDetectorsAreVersioner(excludeDetectorSet); err != nil {
		return nil, nil, fmt.Errorf("invalid exclude list detector configuration id %v: %w", id, err)
	}

	return includeDetectorSet, excludeDetectorSet, nil
}

func parseCustomVerifierEndpoints(endpoints map[string]string) (map[config.DetectorID][]string, error) {
	if len(endpoints) == 0 {
		return nil, nil
	}

	customVerifierEndpoints, err := config.ParseVerifierEndpoints(endpoints)
	if err != nil {
		return nil, fmt.Errorf("invalid verifier detector configuration: %w", err)
	}

	if id, err := verifyDetectorsAreVersioner(customVerifierEndpoints); err != nil {
		return nil, fmt.Errorf("invalid verifier detector configuration id %v: %w", id, err)
	}
	// Extra check for endpoint customization.
	isEndpointCustomizer := defaults.DefaultDetectorTypesImplementing[detectors.EndpointCustomizer]()
	for id := range customVerifierEndpoints {
		if _, ok := isEndpointCustomizer[id.ID]; !ok {
			return nil, fmt.Errorf("endpoint provided but detector does not support endpoint customization: %w", err)
		}
	}
	return customVerifierEndpoints, nil
}

// detectorTypeToSet is a helper function to convert a slice of detector IDs into a set.
func detectorTypeToSet(detectors []config.DetectorID) map[config.DetectorID]struct{} {
	out := make(map[config.DetectorID]struct{}, len(detectors))
	for _, d := range detectors {
		out[d] = struct{}{}
	}
	return out
}

// getWithDetectorID is a helper function to get a value from a map using a
// detector's ID. This function behaves like a normal map lookup, with an extra
// step of checking for the non-specific version of a detector.
func getWithDetectorID[T any](d detectors.Detector, data map[config.DetectorID]T) (T, bool) {
	key := config.GetDetectorID(d)
	// Check if the specific ID is provided.
	if t, ok := data[key]; ok || key.Version == 0 {
		return t, ok
	}
	// Check if the generic type is provided without a version.
	// This means "all" versions of a type.
	key.Version = 0
	t, ok := data[key]
	return t, ok
}

// verifyDetectorsAreVersioner checks all keys in a provided map to verify the
// provided type is actually a Versioner.
func verifyDetectorsAreVersioner[T any](data map[config.DetectorID]T) (config.DetectorID, error) {
	isVersioner := defaults.DefaultDetectorTypesImplementing[detectors.Versioner]()
	for id := range data {
		if id.Version == 0 {
			// Version not provided.
			continue
		}
		if _, ok := isVersioner[id.ID]; ok {
			// Version provided for a Versioner detector.
			continue
		}
		// Version provided on a non-Versioner detector.
		return id, fmt.Errorf("version provided but detector does not have a version")
	}
	return config.DetectorID{}, nil
}

// applyFilters applies a variable number of filters to the detectors.
func (e *Engine) applyFilters(filters ...func(detectors.Detector) bool) {
	for _, filter := range filters {
		e.detectors = filterDetectors(filter, e.detectors)
	}
}

func filterDetectors(filterFunc func(detectors.Detector) bool, input []detectors.Detector) []detectors.Detector {
	var out []detectors.Detector
	for _, detector := range input {
		if filterFunc(detector) {
			out = append(out, detector)
		}
	}
	return out
}

// initialize prepares the engine's internal structures. The LRU cache optimizes
// deduplication efforts, allowing the engine to quickly check if a chunk has
// been processed before, thereby saving computational overhead.
func (e *Engine) initialize(ctx context.Context) error {
	// TODO (ahrav): Determine the optimal cache size.
	const cacheSize = 512 // number of entries in the LRU cache

	cache, err := lru.New[string, detectorspb.DecoderType](cacheSize)
	if err != nil {
		return fmt.Errorf("failed to initialize LRU cache: %w", err)
	}
	const (
		// detectableChunksChanMultiplier is set to accommodate a high number of concurrent worker goroutines.
		// This multiplier ensures that the detectableChunksChan channel has sufficient buffer capacity
		// to hold messages from multiple worker groups (detector workers/ verificationOverlap workers) without blocking.
		// A large buffer helps accommodate for the fact workers are producing data at a faster rate
		// than it can be consumed.
		detectableChunksChanMultiplier = 50
		resultsChanMultiplier          = detectableChunksChanMultiplier
	)

	// Channels are used for communication between different parts of the engine,
	// ensuring that data flows smoothly without race conditions.
	// The buffer sizes for these channels are set to multiples of defaultChannelBuffer,
	// considering the expected concurrency and workload in the system.
	e.detectableChunksChan = make(chan detectableChunk, defaultChannelBuffer*detectableChunksChanMultiplier)
	e.results = make(chan detectors.ResultWithMetadata, defaultChannelBuffer*resultsChanMultiplier)
	e.dedupeCache = cache
	ctx.Logger().V(4).Info("engine initialized")

	// Configure the EntireChunkSpanCalculator if the engine is set to scan the entire chunk.
	var ahoCOptions []ahocorasick.CoreOption
	if e.scanEntireChunk {
		ahoCOptions = append(ahoCOptions, ahocorasick.WithSpanCalculator(new(ahocorasick.EntireChunkSpanCalculator)))
	}

	ctx.Logger().V(4).Info("setting up aho-corasick core")
	e.ahoCorasickCore = ahocorasick.NewAhoCorasickCore(e.detectors, ahoCOptions...)
	ctx.Logger().V(4).Info("set up aho-corasick core")

	return nil
}

const ignoreTag = "trufflehog:ignore"

// HasFoundResults returns true if any results are found.
func (e *Engine) HasFoundResults() bool {
	return atomic.LoadUint32(&e.numFoundResults) > 0
}

// GetMetrics returns a copy of Metrics.
// It's safe for concurrent use, and the caller can't modify the original data.
func (e *Engine) GetMetrics() Metrics {
	e.metrics.mu.RLock()
	defer e.metrics.mu.RUnlock()

	result := e.metrics.Metrics
	result.AvgDetectorTime = make(map[string]time.Duration, len(e.metrics.AvgDetectorTime))

	for detectorName, durations := range e.DetectorAvgTime() {
		var total time.Duration
		for _, d := range durations {
			total += d
		}
		avgDuration := total / time.Duration(len(durations))
		result.AvgDetectorTime[detectorName] = avgDuration
	}

	result.ScanDuration = e.metrics.getScanDuration()

	return result
}

// GetDetectorsMetrics returns a copy of the average time taken by each detector.
func (e *Engine) GetDetectorsMetrics() map[string]time.Duration {
	e.metrics.mu.RLock()
	defer e.metrics.mu.RUnlock()

	result := make(map[string]time.Duration, len(defaults.DefaultDetectors()))
	for detectorName, durations := range e.DetectorAvgTime() {
		var total time.Duration
		for _, d := range durations {
			total += d
		}
		avgDuration := total / time.Duration(len(durations))
		result[detectorName] = avgDuration
	}

	return result
}

// DetectorAvgTime returns the average time taken by each detector.
func (e *Engine) DetectorAvgTime() map[string][]time.Duration {
	logger := context.Background().Logger()
	avgTime := map[string][]time.Duration{}
	e.metrics.detectorAvgTime.Range(func(k, v any) bool {
		key, ok := k.(string)
		if !ok {
			logger.Info("expected detectorAvgTime key to be a string")
			return true
		}

		value, ok := v.([]time.Duration)
		if !ok {
			logger.Info("expected detectorAvgTime value to be []time.Duration")
			return true
		}
		avgTime[key] = value
		return true
	})
	return avgTime
}

// Start initializes and activates the engine's processing pipeline.
// It sets up various default configurations, prepares lookup structures for
// detectors, and kickstarts all necessary workers. Once started, the engine
// begins processing input data to identify secrets.
func (e *Engine) Start(ctx context.Context) {
	e.metrics = runtimeMetrics{Metrics: Metrics{scanStartTime: time.Now()}}
	e.sanityChecks(ctx)
	e.startWorkers(ctx)
}

var defaultChannelBuffer = runtime.NumCPU()

// Sanity check detectors for duplicate configuration. Only log in case
// a detector has been configured in a way that isn't represented by
// the DetectorID (type and version).
func (e *Engine) sanityChecks(ctx context.Context) {
	seenDetectors := make(map[config.DetectorID]struct{}, len(e.detectors))
	for _, det := range e.detectors {
		id := config.GetDetectorID(det)
		if _, ok := seenDetectors[id]; ok && id.ID != detectorspb.DetectorType_CustomRegex {
			ctx.Logger().Info("possible duplicate detector configured", "detector", id)
		}
		seenDetectors[id] = struct{}{}
	}
}

// startWorkers initiates all necessary workers. Workers handle processing of
// chunks concurrently. Separating the initialization of different types of
// workers helps in scalability and makes it easier to diagnose issues.
func (e *Engine) startWorkers(ctx context.Context) {
	// Scanner workers process input data and extract chunks for detectors.
	e.startScannerWorkers(ctx)

	// Detector workers apply keyword matching, regexes and API calls to detect secrets in chunks.
	e.startDetectorWorkers(ctx)

	// ResultsDispatcher workers communicate detected issues to the user or any downstream systems.
	// We want 1/4th of the notifier workers as the number of scanner workers.
	e.startNotifierWorkers(ctx)
}

func (e *Engine) startScannerWorkers(ctx context.Context) {
	ctx.Logger().V(2).Info("starting scanner workers", "count", e.concurrency)
	for worker := uint64(0); worker < uint64(e.concurrency); worker++ {
		e.workersWg.Add(1)
		go func() {
			ctx := context.WithValue(ctx, "scanner_worker_id", common.RandomID(5))
			defer common.Recover(ctx)
			defer e.workersWg.Done()
			e.scannerWorker(ctx)
		}()
	}
}

func (e *Engine) startDetectorWorkers(ctx context.Context) {
	numWorkers := e.concurrency * e.detectorWorkerMultiplier

	ctx.Logger().V(2).Info("starting detector workers", "count", numWorkers)
	for worker := 0; worker < numWorkers; worker++ {
		e.wgDetectorWorkers.Add(1)
		go func() {
			ctx := context.WithValue(ctx, "detector_worker_id", common.RandomID(5))
			defer common.Recover(ctx)
			defer e.wgDetectorWorkers.Done()
			e.detectorWorker(ctx)
		}()
	}
}

func (e *Engine) startNotifierWorkers(ctx context.Context) {
	numWorkers := e.notificationWorkerMultiplier * e.concurrency

	ctx.Logger().V(2).Info("starting notifier workers", "count", numWorkers)
	for worker := 0; worker < numWorkers; worker++ {
		e.WgNotifier.Add(1)
		go func() {
			ctx := context.WithValue(ctx, "notifier_worker_id", common.RandomID(5))
			defer common.Recover(ctx)
			defer e.WgNotifier.Done()
			e.notifierWorker(ctx)
		}()
	}
}

// Finish waits for running sources to complete and workers to finish scanning
// chunks before closing their respective channels. Once Finish is called, no
// more sources may be scanned by the engine.
func (e *Engine) Finish(ctx context.Context) error {
	defer common.RecoverWithExit(ctx)
	// Wait for the sources to finish putting chunks onto the chunks channel.
	err := e.sourceManager.Wait()

	e.workersWg.Wait() // Wait for the workers to finish scanning chunks.

	close(e.detectableChunksChan)
	e.wgDetectorWorkers.Wait() // Wait for the detector workers to finish detecting chunks.

	close(e.results)    // Detector workers are done, close the results channel and call it a day.
	e.WgNotifier.Wait() // Wait for the notifier workers to finish notifying results.

	e.metrics.ScanDuration = time.Since(e.metrics.scanStartTime)

	return err
}

func (e *Engine) ChunksChan() <-chan *sources.Chunk {
	return e.sourceManager.Chunks()
}

func (e *Engine) ResultsChan() chan detectors.ResultWithMetadata {
	return e.results
}

// ScanChunk injects a chunk into the output stream of chunks to be scanned.
// This method should rarely be used. TODO(THOG-1577): Remove when dependencies
// no longer rely on this functionality.
func (e *Engine) ScanChunk(chunk *sources.Chunk) {
	e.sourceManager.ScanChunk(chunk)
}

// detectableChunk is a decoded chunk that is ready to be scanned by its detector.
type detectableChunk struct {
	detector *ahocorasick.DetectorMatch
	chunk    sources.Chunk
	decoder  detectorspb.DecoderType
	wgDoneFn func()
}

func (e *Engine) scannerWorker(ctx context.Context) {
	var wgDetect sync.WaitGroup

	for chunk := range e.ChunksChan() {
		startTime := time.Now()
		sourceVerify := chunk.Verify
		for _, decoder := range e.decoders {
			decodeStart := time.Now()
			decoded := decoder.FromChunk(chunk)
			decodeTime := time.Since(decodeStart).Microseconds()
			decodeLatency.WithLabelValues(decoder.Type().String(), chunk.SourceName).Observe(float64(decodeTime))

			if decoded == nil {
				ctx.Logger().V(5).Info("decoder not applicable for chunk", "decoder", decoder.Type().String(), "chunk", chunk)
				continue
			}

			matchingDetectors := e.ahoCorasickCore.FindDetectorMatches(decoded.Chunk.Data)
			for _, detector := range matchingDetectors {
				decoded.Chunk.Verify = e.shouldVerifyChunk(sourceVerify, detector, e.detectorVerificationOverrides)
				wgDetect.Add(1)
				e.detectableChunksChan <- detectableChunk{
					chunk:    *decoded.Chunk,
					detector: detector,
					decoder:  decoded.DecoderType,
					wgDoneFn: wgDetect.Done,
				}
			}
		}

		dataSize := float64(len(chunk.Data))

		scanBytesPerChunk.Observe(dataSize)
		jobBytesScanned.WithLabelValues(
			strconv.Itoa(int(chunk.JobID)),
			chunk.SourceType.String(),
			chunk.SourceName,
		).Add(dataSize)
		chunksScannedLatency.Observe(float64(time.Since(startTime).Microseconds()))
		jobChunksScanned.WithLabelValues(
			strconv.Itoa(int(chunk.JobID)),
			chunk.SourceType.String(),
			chunk.SourceName,
		).Inc()

		atomic.AddUint64(&e.metrics.ChunksScanned, 1)
		atomic.AddUint64(&e.metrics.BytesScanned, uint64(dataSize))
	}

	wgDetect.Wait()
	ctx.Logger().V(4).Info("finished scanning chunks")
}

func (e *Engine) shouldVerifyChunk(
	sourceVerify bool,
	detector detectors.Detector,
	detectorVerificationOverrides map[config.DetectorID]bool,
) bool {
	// The verify flag takes precedence over the detector's verification flag.
	if !e.verify {
		return false
	}

	detectorId := config.DetectorID{ID: detector.Type(), Version: 0}

	if v, ok := detector.(detectors.Versioner); ok {
		detectorId.Version = v.Version()
	}

	if detectorVerify, ok := detectorVerificationOverrides[detectorId]; ok {
		return detectorVerify
	}

	// If the user is running with a detector verification override that does not specify a particular detector version,
	// then its override map entry will have version 0. We should check for that too, but if the detector being checked
	// doesn't have any version information then its version is 0, so we've already done the check, and we don't need to
	// do it a second time.
	if detectorId.Version != 0 {
		detectorId.Version = 0

		if detectorVerify, ok := detectorVerificationOverrides[detectorId]; ok {
			return detectorVerify
		}
	}

	return sourceVerify
}

func (e *Engine) detectorWorker(ctx context.Context) {
	for data := range e.detectableChunksChan {
		start := time.Now()
		e.detectChunk(ctx, data)
		chunksDetectedLatency.Observe(float64(time.Since(start).Milliseconds()))
	}
}

func (e *Engine) detectChunk(ctx context.Context, data detectableChunk) {
	var start time.Time
	if e.printAvgDetectorTime {
		start = time.Now()
	}
	defer common.Recover(ctx)

	ctx = context.WithValue(ctx, "detector", data.detector.Key.Loggable())

	isFalsePositive := detectors.GetFalsePositiveCheck(data.detector.Detector)

	var matchCount int
	// To reduce the overhead of regex calls in the detector,
	// we limit the amount of data passed to each detector.
	// The matches field of the DetectorMatch struct contains the
	// relevant portions of the chunk data that were matched.
	// This avoids the need for additional regex processing on the entire chunk data.
	matches := data.detector.Matches()
	for _, matchBytes := range matches {
		matchCount++
		detectBytesPerMatch.Observe(float64(len(matchBytes)))

		ctx, cancel := context.WithTimeout(ctx, detectionTimeout)
		t := time.AfterFunc(detectionTimeout+1*time.Second, func() {
			ctx.Logger().Error(nil, "a detector ignored the context timeout")
		})
		results, err := e.verificationCache.FromData(
			ctx,
			data.detector.Detector,
			data.chunk.Verify,
			data.chunk.SecretID != 0,
			matchBytes)
		t.Stop()
		cancel()
		if err != nil {
			ctx.Logger().Error(err, "error finding results in chunk")
			continue
		}

		detectorExecutionCount.WithLabelValues(
			data.detector.Type().String(),
			strconv.Itoa(int(data.chunk.JobID)),
			data.chunk.SourceName,
		).Inc()
		detectorExecutionDuration.WithLabelValues(
			data.detector.Type().String(),
		).Observe(float64(time.Since(start).Milliseconds()))

		if e.printAvgDetectorTime && len(results) > 0 {
			elapsed := time.Since(start)
			detectorName := results[0].DetectorType.String()
			avgTimeI, ok := e.metrics.detectorAvgTime.Load(detectorName)
			var avgTime []time.Duration
			if ok {
				avgTime, ok = avgTimeI.([]time.Duration)
				if !ok {
					return
				}
			}
			avgTime = append(avgTime, elapsed)
			e.metrics.detectorAvgTime.Store(detectorName, avgTime)
		}

		// If results filtration eliminates a rotated secret, then that rotation will never be reported. This problem
		// can theoretically occur for any scan, but we've only actually seen it in practice during targeted scans. (The
		// reason for this discrepancy is unclear.) The simplest fix is therefore to disable filtration for targeted
		// scans, but if you're here because this problem surfaced for a non-targeted scan then we'll have to solve it
		// correctly.
		if data.chunk.SecretID == 0 {
			results = e.filterResults(ctx, data.detector, results)
		}

		for _, res := range results {
			e.processResult(ctx, data, res, isFalsePositive)
		}
	}

	matchesPerChunk.Observe(float64(matchCount))

	data.wgDoneFn()
}

func (e *Engine) filterResults(
	ctx context.Context,
	detector *ahocorasick.DetectorMatch,
	results []detectors.Result,
) []detectors.Result {
	clean := detectors.CleanResults
	ignoreConfig := false
	if cleaner, ok := detector.Detector.(detectors.CustomResultsCleaner); ok {
		clean = cleaner.CleanResults
		ignoreConfig = cleaner.ShouldCleanResultsIrrespectiveOfConfiguration()
	}
	if e.filterUnverified || ignoreConfig {
		results = clean(results)
	}

	if !e.retainFalsePositives {
		results = detectors.FilterKnownFalsePositives(ctx, detector.Detector, results)
	}

	if e.filterEntropy != 0 {
		results = detectors.FilterResultsWithEntropy(ctx, results, e.filterEntropy, e.retainFalsePositives)
	}

	return results
}

func (e *Engine) processResult(
	ctx context.Context,
	data detectableChunk,
	res detectors.Result,
	isFalsePositive func(detectors.Result) (bool, string),
) {
	ignoreLinePresent := false
	if SupportsLineNumbers(data.chunk.SourceType) {
		copyChunk := data.chunk
		copyMetaDataClone := proto.Clone(data.chunk.SourceMetadata)
		if copyMetaData, ok := copyMetaDataClone.(*source_metadatapb.MetaData); ok {
			copyChunk.SourceMetadata = copyMetaData
		}
		fragStart, mdLine, link := FragmentFirstLineAndLink(&copyChunk)
		ignoreLinePresent = SetResultLineNumber(&copyChunk, &res, fragStart, mdLine)
		if err := UpdateLink(ctx, copyChunk.SourceMetadata, link, *mdLine); err != nil {
			ctx.Logger().Error(err, "error setting link")
			return
		}
		data.chunk = copyChunk
	}
	if ignoreLinePresent {
		return
	}

	secret := detectors.CopyMetadata(&data.chunk, res)
	secret.DecoderType = data.decoder
	secret.DetectorDescription = data.detector.Detector.Description()

	if !res.Verified && res.Raw != nil {
		isFp, _ := isFalsePositive(res)
		secret.IsWordlistFalsePositive = isFp
	}

	e.results <- secret
}

func (e *Engine) notifierWorker(ctx context.Context) {
	for result := range e.ResultsChan() {
		startTime := time.Now()
		// Filter unwanted results, based on `--results`.
		if !result.Verified {
			if result.VerificationError() != nil {
				if !e.notifyUnknownResults {
					// Skip results with verification errors.
					continue
				}
			} else if !e.notifyUnverifiedResults {
				// Skip unverified results.
				continue
			}
		} else if !e.notifyVerifiedResults {
			// Skip verified results.
			// TODO: Is this a legitimate use case?
			continue
		}
		atomic.AddUint32(&e.numFoundResults, 1)

		// Dedupe results by comparing the detector type, raw result, and source metadata.
		// We want to avoid duplicate results with different decoder types, but we also
		// want to include duplicate results with the same decoder type.
		// Duplicate results with the same decoder type SHOULD have their own entry in the
		// results list, this would happen if the same secret is found multiple times.
		// Note: If the source type is postman, we dedupe the results regardless of decoder type.
		key := fmt.Sprintf("%s%s%s%+v", result.DetectorType.String(), result.Raw, result.RawV2, result.SourceMetadata)
		if val, ok := e.dedupeCache.Get(key); ok && (val != result.DecoderType ||
			result.SourceType == sourcespb.SourceType_SOURCE_TYPE_POSTMAN) {
			continue
		}
		e.dedupeCache.Add(key, result.DecoderType)

		if result.Verified {
			atomic.AddUint64(&e.metrics.VerifiedSecretsFound, 1)
		} else {
			atomic.AddUint64(&e.metrics.UnverifiedSecretsFound, 1)
		}

		if err := e.dispatcher.Dispatch(ctx, result); err != nil {
			ctx.Logger().Error(err, "error notifying result")
		}

		chunksNotifiedLatency.Observe(float64(time.Since(startTime).Milliseconds()))
	}
}

// SupportsLineNumbers determines if a line number can be found for a source type.
func SupportsLineNumbers(sourceType sourcespb.SourceType) bool {
	switch sourceType {
	case sourcespb.SourceType_SOURCE_TYPE_GIT,
		sourcespb.SourceType_SOURCE_TYPE_GITHUB,
		sourcespb.SourceType_SOURCE_TYPE_GITLAB,
		sourcespb.SourceType_SOURCE_TYPE_BITBUCKET,
		sourcespb.SourceType_SOURCE_TYPE_GERRIT,
		sourcespb.SourceType_SOURCE_TYPE_GITHUB_UNAUTHENTICATED_ORG,
		sourcespb.SourceType_SOURCE_TYPE_PUBLIC_GIT,
		sourcespb.SourceType_SOURCE_TYPE_FILESYSTEM,
		sourcespb.SourceType_SOURCE_TYPE_AZURE_REPOS:
		return true
	default:
		return false
	}
}

// FragmentLineOffset sets the line number for a provided source chunk with a given detector result.
func FragmentLineOffset(chunk *sources.Chunk, result *detectors.Result) (int64, bool) {
	before, after, found := bytes.Cut(chunk.Data, result.Raw)
	if !found {
		return 0, false
	}
	lineNumber := int64(bytes.Count(before, []byte("\n")))
	// If the line contains the ignore tag, we should ignore the result.
	endLine := bytes.Index(after, []byte("\n"))
	if endLine == -1 {
		endLine = len(after)
	}
	if bytes.Contains(after[:endLine], []byte(ignoreTag)) {
		return lineNumber, true
	}
	return lineNumber, false
}

// FragmentFirstLineAndLink extracts the first line number and the link from the chunk metadata.
// It returns:
//   - The first line number of the fragment.
//   - A pointer to the line number, facilitating direct updates.
//   - The link associated with the fragment. This link may be updated in the chunk metadata
//     if there's a change in the line number.
func FragmentFirstLineAndLink(chunk *sources.Chunk) (int64, *int64, string) {
	if chunk.SourceMetadata == nil {
		return 0, nil, ""
	}

	var (
		fragmentStart *int64
		link          string
	)
	switch metadata := chunk.SourceMetadata.GetData().(type) {
	case *source_metadatapb.MetaData_Git:
		fragmentStart = &metadata.Git.Line
	case *source_metadatapb.MetaData_Github:
		fragmentStart = &metadata.Github.Line
		link = metadata.Github.Link
	case *source_metadatapb.MetaData_Gitlab:
		fragmentStart = &metadata.Gitlab.Line
		link = metadata.Gitlab.Link
	case *source_metadatapb.MetaData_Bitbucket:
		fragmentStart = &metadata.Bitbucket.Line
		link = metadata.Bitbucket.Link
	case *source_metadatapb.MetaData_Gerrit:
		fragmentStart = &metadata.Gerrit.Line
	case *source_metadatapb.MetaData_Filesystem:
		fragmentStart = &metadata.Filesystem.Line
		link = metadata.Filesystem.Link
	case *source_metadatapb.MetaData_AzureRepos:
		fragmentStart = &metadata.AzureRepos.Line
		link = metadata.AzureRepos.Link
	default:
		return 1, nil, ""
	}

	// Ensure we maintain 1-based line indexing if fragmentStart is not set or is 0.
	if *fragmentStart == 0 {
		*fragmentStart = 1
	}

	return *fragmentStart, fragmentStart, link
}

// SetResultLineNumber sets the line number in the provided result.
func SetResultLineNumber(chunk *sources.Chunk, result *detectors.Result, fragStart int64, mdLine *int64) bool {
	offset, skip := FragmentLineOffset(chunk, result)
	*mdLine = fragStart + offset
	return skip
}

// UpdateLink updates the link of the provided source metadata.
func UpdateLink(ctx context.Context, metadata *source_metadatapb.MetaData, link string, line int64) error {
	if metadata == nil {
		return fmt.Errorf("metadata is nil when setting the link")
	}

	if link == "" {
		ctx.Logger().V(4).Info("link is empty, skipping update")
		return nil
	}

	newLink := giturl.UpdateLinkLineNumber(ctx, link, line)

	switch meta := metadata.GetData().(type) {
	case *source_metadatapb.MetaData_Github:
		meta.Github.Link = newLink
	case *source_metadatapb.MetaData_Gitlab:
		meta.Gitlab.Link = newLink
	case *source_metadatapb.MetaData_Bitbucket:
		meta.Bitbucket.Link = newLink
	case *source_metadatapb.MetaData_Filesystem:
		meta.Filesystem.Link = newLink
	case *source_metadatapb.MetaData_AzureRepos:
		meta.AzureRepos.Link = newLink
	default:
		return fmt.Errorf("unsupported metadata type")
	}
	return nil
}<|MERGE_RESOLUTION|>--- conflicted
+++ resolved
@@ -10,7 +10,6 @@
 	"time"
 
 	lru "github.com/hashicorp/golang-lru/v2"
-	"github.com/trufflesecurity/trufflehog/v3/pkg/verificationcache"
 	"google.golang.org/protobuf/proto"
 
 	"github.com/trufflesecurity/trufflehog/v3/pkg/common"
@@ -26,6 +25,7 @@
 	"github.com/trufflesecurity/trufflehog/v3/pkg/pb/source_metadatapb"
 	"github.com/trufflesecurity/trufflehog/v3/pkg/pb/sourcespb"
 	"github.com/trufflesecurity/trufflehog/v3/pkg/sources"
+	"github.com/trufflesecurity/trufflehog/v3/pkg/verificationcache"
 )
 
 var detectionTimeout = 10 * time.Second
@@ -130,15 +130,9 @@
 
 	// NotificationWorkerMultiplier is used to determine the number of notification workers to spawn.
 	NotificationWorkerMultiplier int
-<<<<<<< HEAD
-
-	// VerificationOverlapWorkerMultiplier is used to determine the number of verification overlap workers to spawn.
-	VerificationOverlapWorkerMultiplier int
 
 	VerificationResultCache  verificationcache.ResultCache
 	VerificationCacheMetrics verificationcache.MetricsReporter
-=======
->>>>>>> ba59f1f2
 }
 
 // Engine represents the core scanning engine responsible for detecting secrets in input data.
@@ -206,28 +200,10 @@
 	verificationCache := verificationcache.New(cfg.VerificationResultCache, cfg.VerificationCacheMetrics)
 
 	engine := &Engine{
-<<<<<<< HEAD
-		concurrency:                         cfg.Concurrency,
-		decoders:                            cfg.Decoders,
-		detectors:                           cfg.Detectors,
-		verificationCache:                   verificationCache,
-		dispatcher:                          cfg.Dispatcher,
-		verify:                              cfg.Verify,
-		filterUnverified:                    cfg.FilterUnverified,
-		filterEntropy:                       cfg.FilterEntropy,
-		printAvgDetectorTime:                cfg.PrintAvgDetectorTime,
-		retainFalsePositives:                cfg.LogFilteredUnverified,
-		verificationOverlap:                 cfg.VerificationOverlap,
-		sourceManager:                       cfg.SourceManager,
-		scanEntireChunk:                     cfg.ShouldScanEntireChunk,
-		detectorVerificationOverrides:       cfg.DetectorVerificationOverrides,
-		detectorWorkerMultiplier:            cfg.DetectorWorkerMultiplier,
-		notificationWorkerMultiplier:        cfg.NotificationWorkerMultiplier,
-		verificationOverlapWorkerMultiplier: cfg.VerificationOverlapWorkerMultiplier,
-=======
 		concurrency:                   cfg.Concurrency,
 		decoders:                      cfg.Decoders,
 		detectors:                     cfg.Detectors,
+		verificationCache:             verificationCache,
 		dispatcher:                    cfg.Dispatcher,
 		verify:                        cfg.Verify,
 		filterUnverified:              cfg.FilterUnverified,
@@ -239,7 +215,6 @@
 		detectorVerificationOverrides: cfg.DetectorVerificationOverrides,
 		detectorWorkerMultiplier:      cfg.DetectorWorkerMultiplier,
 		notificationWorkerMultiplier:  cfg.NotificationWorkerMultiplier,
->>>>>>> ba59f1f2
 	}
 	if engine.sourceManager == nil {
 		return nil, fmt.Errorf("source manager is required")
