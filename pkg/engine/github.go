package engine

import (
	gogit "github.com/go-git/go-git/v5"
	"google.golang.org/protobuf/proto"
	"google.golang.org/protobuf/types/known/anypb"

	"github.com/trufflesecurity/trufflehog/v3/pkg/context"
	"github.com/trufflesecurity/trufflehog/v3/pkg/pb/sourcespb"
	"github.com/trufflesecurity/trufflehog/v3/pkg/sources"
	"github.com/trufflesecurity/trufflehog/v3/pkg/sources/git"
	"github.com/trufflesecurity/trufflehog/v3/pkg/sources/github"
)

// ScanGitHub scans GitHub with the provided options.
func (e *Engine) ScanGitHub(ctx context.Context, c sources.GithubConfig) (sources.JobProgressRef, error) {
	connection := sourcespb.GitHub{
		Endpoint:                   c.Endpoint,
		Organizations:              c.Orgs,
		Repositories:               c.Repos,
		ScanUsers:                  c.IncludeMembers,
		IgnoreRepos:                c.ExcludeRepos,
		IncludeRepos:               c.IncludeRepos,
		IncludeForks:               c.IncludeForks,
		IncludeIssueComments:       c.IncludeIssueComments,
		IncludePullRequestComments: c.IncludePullRequestComments,
		IncludeGistComments:        c.IncludeGistComments,
		IncludeWikis:               c.IncludeWikis,
		SkipBinaries:               c.SkipBinaries,
		CommentsTimeframeDays:      c.CommentsTimeframeDays,
<<<<<<< HEAD
		RemoveAuthInUrl:            !c.AuthInUrl, // configuration uses the opposite field in proto to keep credentials in the URL by default.
=======
		CloneDirectory:             c.CloneDirectory,
>>>>>>> 677f33ac
	}
	if len(c.Token) > 0 {
		connection.Credential = &sourcespb.GitHub_Token{
			Token: c.Token,
		}
	} else {
		connection.Credential = &sourcespb.GitHub_Unauthenticated{}
	}

	var conn anypb.Any
	err := anypb.MarshalFrom(&conn, &connection, proto.MarshalOptions{})
	if err != nil {
		ctx.Logger().Error(err, "failed to marshal github connection")
		return sources.JobProgressRef{}, err
	}

	logOptions := &gogit.LogOptions{}
	opts := []git.ScanOption{
		git.ScanOptionFilter(c.Filter),
		git.ScanOptionLogOptions(logOptions),
	}
	scanOptions := git.NewScanOptions(opts...)

	sourceName := "trufflehog - github"
	sourceID, jobID, _ := e.sourceManager.GetIDs(ctx, sourceName, github.SourceType)

	githubSource := &github.Source{}
	if err := githubSource.Init(ctx, sourceName, jobID, sourceID, true, &conn, c.Concurrency); err != nil {
		return sources.JobProgressRef{}, err
	}
	githubSource.WithScanOptions(scanOptions)
	return e.sourceManager.EnumerateAndScan(ctx, sourceName, githubSource)
}<|MERGE_RESOLUTION|>--- conflicted
+++ resolved
@@ -28,11 +28,8 @@
 		IncludeWikis:               c.IncludeWikis,
 		SkipBinaries:               c.SkipBinaries,
 		CommentsTimeframeDays:      c.CommentsTimeframeDays,
-<<<<<<< HEAD
 		RemoveAuthInUrl:            !c.AuthInUrl, // configuration uses the opposite field in proto to keep credentials in the URL by default.
-=======
 		CloneDirectory:             c.CloneDirectory,
->>>>>>> 677f33ac
 	}
 	if len(c.Token) > 0 {
 		connection.Credential = &sourcespb.GitHub_Token{
