package github

import (
	"fmt"

	gogit "github.com/go-git/go-git/v5"
	"github.com/google/go-github/v67/github"

	"github.com/trufflesecurity/trufflehog/v3/pkg/common"
	"github.com/trufflesecurity/trufflehog/v3/pkg/context"
	"github.com/trufflesecurity/trufflehog/v3/pkg/pb/credentialspb"
	"github.com/trufflesecurity/trufflehog/v3/pkg/sources/git"
)

type basicAuthConnector struct {
	apiClient *github.Client
	username  string
	password  string
}

var _ Connector = (*basicAuthConnector)(nil)

func NewBasicAuthConnector(apiEndpoint string, cred *credentialspb.BasicAuth) (Connector, error) {
	const httpTimeoutSeconds = 60
	httpClient := common.RetryableHTTPClientTimeout(int64(httpTimeoutSeconds))
	httpClient.Transport = &github.BasicAuthTransport{
		Username: cred.Username,
		Password: cred.Password,
	}

	apiClient, err := createGitHubClient(httpClient, apiEndpoint)
	if err != nil {
		return nil, fmt.Errorf("could not create API client: %w", err)
	}

	return &basicAuthConnector{
		apiClient: apiClient,
		username:  cred.Username,
		password:  cred.Password,
	}, nil
}

func (c *basicAuthConnector) APIClient() *github.Client {
	return c.apiClient
}

<<<<<<< HEAD
func (c *basicAuthConnector) Clone(ctx context.Context, repoURL string, args ...string) (string, *gogit.Repository, error) {
	return git.CloneRepoUsingToken(ctx, c.password, repoURL, c.username, true, args...)
=======
func (c *basicAuthConnector) Clone(ctx context.Context, repoURL string, dir string, args ...string) (string, *gogit.Repository, error) {
	return git.CloneRepoUsingToken(ctx, c.password, repoURL, dir, c.username, args...)
>>>>>>> 677f33ac
}<|MERGE_RESOLUTION|>--- conflicted
+++ resolved
@@ -44,11 +44,6 @@
 	return c.apiClient
 }
 
-<<<<<<< HEAD
-func (c *basicAuthConnector) Clone(ctx context.Context, repoURL string, args ...string) (string, *gogit.Repository, error) {
-	return git.CloneRepoUsingToken(ctx, c.password, repoURL, c.username, true, args...)
-=======
 func (c *basicAuthConnector) Clone(ctx context.Context, repoURL string, dir string, args ...string) (string, *gogit.Repository, error) {
-	return git.CloneRepoUsingToken(ctx, c.password, repoURL, dir, c.username, args...)
->>>>>>> 677f33ac
+	return git.CloneRepoUsingToken(ctx, c.password, repoURL, dir, c.username, true, args...)
 }