package git

import (
	"bufio"
	"bytes"
	"encoding/base64"
	"errors"
	"fmt"
	"io"
	"net/url"
	"os"
	"os/exec"
	"path/filepath"
	"regexp"
	"runtime"
	"strings"
	"sync/atomic"
	"time"

	"github.com/go-git/go-git/v5"
	"github.com/go-git/go-git/v5/plumbing"
	"github.com/go-git/go-git/v5/plumbing/object"
	"github.com/google/go-github/v67/github"
	"golang.org/x/oauth2"
	"golang.org/x/sync/semaphore"
	"google.golang.org/protobuf/proto"
	"google.golang.org/protobuf/types/known/anypb"

	"github.com/trufflesecurity/trufflehog/v3/pkg/cleantemp"
	"github.com/trufflesecurity/trufflehog/v3/pkg/common"
	"github.com/trufflesecurity/trufflehog/v3/pkg/context"
	"github.com/trufflesecurity/trufflehog/v3/pkg/feature"
	"github.com/trufflesecurity/trufflehog/v3/pkg/gitparse"
	"github.com/trufflesecurity/trufflehog/v3/pkg/handlers"
	"github.com/trufflesecurity/trufflehog/v3/pkg/pb/source_metadatapb"
	"github.com/trufflesecurity/trufflehog/v3/pkg/pb/sourcespb"
	"github.com/trufflesecurity/trufflehog/v3/pkg/sanitizer"
	"github.com/trufflesecurity/trufflehog/v3/pkg/sources"
)

const SourceType = sourcespb.SourceType_SOURCE_TYPE_GIT

type Source struct {
	name     string
	sourceID sources.SourceID
	jobID    sources.JobID
	verify   bool

	useCustomContentWriter bool
	git                    *Git
	scanOptions            *ScanOptions

	sources.Progress
	conn *sourcespb.Git
}

// WithCustomContentWriter sets the useCustomContentWriter flag on the source.
func (s *Source) WithCustomContentWriter() { s.useCustomContentWriter = true }

type Git struct {
	sourceType         sourcespb.SourceType
	sourceName         string
	sourceID           sources.SourceID
	jobID              sources.JobID
	sourceMetadataFunc func(file, email, commit, timestamp, repository string, line int64) *source_metadatapb.MetaData
	verify             bool
	metrics            metrics
	concurrency        *semaphore.Weighted
	skipBinaries       bool
	skipArchives       bool

	parser *gitparse.Parser
}

type metrics struct {
	commitsScanned uint64
}

// Config for a Git source.
type Config struct {
	Concurrency        int
	SourceMetadataFunc func(file, email, commit, timestamp, repository string, line int64) *source_metadatapb.MetaData

	SourceName   string
	JobID        sources.JobID
	SourceID     sources.SourceID
	SourceType   sourcespb.SourceType
	Verify       bool
	SkipBinaries bool
	SkipArchives bool

	// UseCustomContentWriter indicates whether to use a custom contentWriter.
	// When set to true, the parser will use a custom contentWriter provided through the WithContentWriter option.
	// When false, the parser will use the default buffer (in-memory) contentWriter.
	UseCustomContentWriter bool
	// pass authentication embedded in the repository urls
	AuthInUrl bool
}

// NewGit creates a new Git instance with the provided configuration. The Git instance is used to interact with
// Git repositories.
func NewGit(config *Config) *Git {
	var parser *gitparse.Parser
	if config.UseCustomContentWriter {
		parser = gitparse.NewParser(gitparse.UseCustomContentWriter())
	} else {
		parser = gitparse.NewParser()
	}

	return &Git{
		sourceType:         config.SourceType,
		sourceName:         config.SourceName,
		sourceID:           config.SourceID,
		jobID:              config.JobID,
		sourceMetadataFunc: config.SourceMetadataFunc,
		verify:             config.Verify,
		concurrency:        semaphore.NewWeighted(int64(config.Concurrency)),
		skipBinaries:       config.SkipBinaries,
		skipArchives:       config.SkipArchives,
		parser:             parser,
	}
}

// Ensure the Source satisfies the interfaces at compile time.
var _ interface {
	sources.Source
	sources.SourceUnitEnumChunker
	sources.SourceUnitUnmarshaller
} = (*Source)(nil)

// Type returns the type of source.
// It is used for matching source types in configuration and job input.
func (s *Source) Type() sourcespb.SourceType {
	return SourceType
}

func (s *Source) SourceID() sources.SourceID {
	return s.sourceID
}

func (s *Source) JobID() sources.JobID {
	return s.jobID
}

// withScanOptions sets the scan options.
func (s *Source) withScanOptions(scanOptions *ScanOptions) {
	s.scanOptions = scanOptions
}

// Init returns an initialized GitHub source.
func (s *Source) Init(aCtx context.Context, name string, jobId sources.JobID, sourceId sources.SourceID, verify bool, connection *anypb.Any, concurrency int) error {
	s.name = name
	s.sourceID = sourceId
	s.jobID = jobId
	s.verify = verify
	if s.scanOptions == nil {
		s.scanOptions = &ScanOptions{}
	}

	var conn sourcespb.Git
	if err := anypb.UnmarshalTo(connection, &conn, proto.UnmarshalOptions{}); err != nil {
		return fmt.Errorf("error unmarshalling connection: %w", err)
	}

	if uri := conn.GetUri(); uri != "" {
		repoPath, _, err := prepareRepoSinceCommit(aCtx, uri, conn.GetBase())
		if err != nil || repoPath == "" {
			return fmt.Errorf("error preparing repo: %w", err)
		}
		conn.Directories = append(conn.Directories, repoPath)
	}

	filter, err := common.FilterFromFiles(conn.IncludePathsFile, conn.ExcludePathsFile)
	if err != nil {
		return fmt.Errorf("error creating filter: %w", err)
	}
	opts := []ScanOption{ScanOptionFilter(filter), ScanOptionLogOptions(new(git.LogOptions))}

	if depth := conn.GetMaxDepth(); depth != 0 {
		opts = append(opts, ScanOptionMaxDepth(depth))
	}
	if base := conn.GetBase(); base != "" {
		opts = append(opts, ScanOptionBaseHash(base))
	}
	if head := conn.GetHead(); head != "" {
		opts = append(opts, ScanOptionHeadCommit(head))
	}
	if globs := conn.GetExcludeGlobs(); globs != "" {
		excludedGlobs := strings.Split(globs, ",")
		opts = append(opts, ScanOptionExcludeGlobs(excludedGlobs))
	}
	if isBare := conn.GetBare(); isBare {
		opts = append(opts, ScanOptionBare(isBare))
	}
	s.withScanOptions(NewScanOptions(opts...))

	s.conn = &conn

	if concurrency == 0 {
		concurrency = runtime.NumCPU()
	}

	if err = CmdCheck(); err != nil {
		return err
	}

	cfg := &Config{
		SourceName:   s.name,
		JobID:        s.jobID,
		SourceID:     s.sourceID,
		SourceType:   s.Type(),
		Verify:       s.verify,
		SkipBinaries: conn.GetSkipBinaries(),
		SkipArchives: conn.GetSkipArchives(),
		Concurrency:  concurrency,
		SourceMetadataFunc: func(file, email, commit, timestamp, repository string, line int64) *source_metadatapb.MetaData {
			return &source_metadatapb.MetaData{
				Data: &source_metadatapb.MetaData_Git{
					Git: &source_metadatapb.Git{
						Commit:     sanitizer.UTF8(commit),
						File:       sanitizer.UTF8(file),
						Email:      sanitizer.UTF8(email),
						Repository: sanitizer.UTF8(repository),
						Timestamp:  sanitizer.UTF8(timestamp),
						Line:       line,
					},
				},
			}
		},
		UseCustomContentWriter: s.useCustomContentWriter,
	}
	s.git = NewGit(cfg)
	return nil
}

// Chunks emits chunks of bytes over a channel.
func (s *Source) Chunks(ctx context.Context, chunksChan chan *sources.Chunk, _ ...sources.ChunkingTarget) error {
	reporter := sources.ChanReporter{Ch: chunksChan}
	if err := s.scanRepos(ctx, reporter); err != nil {
		return err
	}
	if err := s.scanDirs(ctx, reporter); err != nil {
		return err
	}

	totalRepos := len(s.conn.Repositories) + len(s.conn.Directories)
	ctx.Logger().V(1).Info("Git source finished scanning", "repo_count", totalRepos)
	s.SetProgressComplete(
		totalRepos, totalRepos,
		fmt.Sprintf("Completed scanning source %s", s.name), "",
	)
	return nil
}

// scanRepos scans the configured repositories in s.conn.Repositories.
func (s *Source) scanRepos(ctx context.Context, reporter sources.ChunkReporter) error {
	if len(s.conn.Repositories) == 0 {
		return nil
	}
	totalRepos := len(s.conn.Repositories) + len(s.conn.Directories)
	for i, repoURI := range s.conn.Repositories {
		s.SetProgressComplete(i, totalRepos, fmt.Sprintf("Repo: %s", repoURI), "")
		if len(repoURI) == 0 {
			continue
		}
		if err := s.scanRepo(ctx, repoURI, reporter); err != nil {
			ctx.Logger().Info("error scanning repository", "repo", repoURI, "error", err)
			continue
		}
	}
	return nil
}

// scanRepo scans a single provided repository.
func (s *Source) scanRepo(ctx context.Context, repoURI string, reporter sources.ChunkReporter) error {
	var cloneFunc func() (string, *git.Repository, error)
	switch cred := s.conn.GetCredential().(type) {
	case *sourcespb.Git_BasicAuth:
		cloneFunc = func() (string, *git.Repository, error) {
			user := cred.BasicAuth.Username
			token := cred.BasicAuth.Password
<<<<<<< HEAD
			return CloneRepoUsingToken(ctx, token, repoURI, user, true)
=======
			return CloneRepoUsingToken(ctx, token, repoURI, "", user)
>>>>>>> 677f33ac
		}
	case *sourcespb.Git_Unauthenticated:
		cloneFunc = func() (string, *git.Repository, error) {
			return CloneRepoUsingUnauthenticated(ctx, repoURI, "")
		}
	case *sourcespb.Git_SshAuth:
		cloneFunc = func() (string, *git.Repository, error) {
			return CloneRepoUsingSSH(ctx, repoURI, "")
		}
	default:
		return errors.New("invalid connection type for git source")
	}

	err := func() error {
		path, repo, err := cloneFunc()
		defer os.RemoveAll(path)
		if err != nil {
			return err
		}
		return s.git.ScanRepo(ctx, repo, path, s.scanOptions, reporter)
	}()
	if err != nil {
		return reporter.ChunkErr(ctx, err)
	}
	return nil
}

// scanDirs scans the configured directories in s.conn.Directories.
func (s *Source) scanDirs(ctx context.Context, reporter sources.ChunkReporter) error {
	totalRepos := len(s.conn.Repositories) + len(s.conn.Directories)
	for i, gitDir := range s.conn.Directories {
		s.SetProgressComplete(len(s.conn.Repositories)+i, totalRepos, fmt.Sprintf("Repo: %s", gitDir), "")

		if len(gitDir) == 0 {
			continue
		}
		if err := s.scanDir(ctx, gitDir, reporter); err != nil {
			ctx.Logger().Info("error scanning repository", "repo", gitDir, "error", err)
			continue
		}
	}
	return nil
}

// scanDir scans a single provided directory.
func (s *Source) scanDir(ctx context.Context, gitDir string, reporter sources.ChunkReporter) error {
	if !s.scanOptions.Bare && strings.HasSuffix(gitDir, "git") {
		// TODO: Figure out why we skip directories ending in "git".
		return nil
	}
	// try paths instead of url
	repo, err := RepoFromPath(gitDir, s.scanOptions.Bare)
	if err != nil {
		return reporter.ChunkErr(ctx, err)
	}

	err = func() error {
		if strings.HasPrefix(gitDir, filepath.Join(os.TempDir(), "trufflehog")) {
			defer os.RemoveAll(gitDir)
		}

		return s.git.ScanRepo(ctx, repo, gitDir, s.scanOptions, reporter)
	}()
	if err != nil {
		return reporter.ChunkErr(ctx, err)
	}
	return nil
}

func RepoFromPath(path string, isBare bool) (*git.Repository, error) {
	options := &git.PlainOpenOptions{}
	if !isBare {
		options.DetectDotGit = true
		options.EnableDotGitCommonDir = true
	}
	return git.PlainOpenWithOptions(path, options)
}

func CleanOnError(err *error, path string) {
	if *err != nil {
		os.RemoveAll(path)
	}
}

func GitURLParse(gitURL string) (*url.URL, error) {
	parsedURL, originalError := url.Parse(gitURL)
	if originalError != nil {
		var err error
		gitURLBytes := []byte("ssh://" + gitURL)
		colonIndex := bytes.LastIndex(gitURLBytes, []byte(":"))
		gitURLBytes[colonIndex] = byte('/')
		parsedURL, err = url.Parse(string(gitURLBytes))
		if err != nil {
			return nil, originalError
		}
	}

	return parsedURL, nil
}

type cloneParams struct {
	userInfo  *url.Userinfo
	gitURL    string
	args      []string
	clonePath string
	authInUrl bool
}

// CloneRepo orchestrates the cloning of a given Git repository, returning its local path
// and a git.Repository object for further operations. The function sets up error handling
// infrastructure, ensuring that any encountered errors trigger a cleanup of resources.
// The core cloning logic is delegated to a nested function, which returns errors to the
// outer function for centralized error handling and cleanup.
<<<<<<< HEAD
func CloneRepo(ctx context.Context, userInfo *url.Userinfo, gitURL string, authInUrl bool, args ...string) (string, *git.Repository, error) {
	clonePath, err := cleantemp.MkdirTemp()
	if err != nil {
		return "", nil, err
	}

	repo, err := executeClone(ctx, cloneParams{userInfo, gitURL, args, clonePath, authInUrl})
	if err != nil {
=======
func CloneRepo(ctx context.Context, userInfo *url.Userinfo, gitURL string, dir string, args ...string) (string, *git.Repository, error) {
	var (
		isDefaultDir = dir == ""
		clonePath    = dir
		params       = cloneParams{userInfo, gitURL, args, clonePath}
		err          error
	)
	if isDefaultDir {
		if clonePath, err = cleantemp.MkdirTemp(); err != nil {
			return "", nil, err
		}
		params.clonePath = clonePath
	} else {
		if info, _ := os.Stat(clonePath); info != nil {
			if err = executeFetch(ctx, params); err != nil {
				return "", nil, err
			}

			options := &git.PlainOpenOptions{DetectDotGit: true, EnableDotGitCommonDir: true}
			repo, err := git.PlainOpenWithOptions(clonePath, options)
			if err != nil {
				return "", nil, fmt.Errorf("could not open repo: %w", err)
			}
			return dir, repo, nil
		}
		if err = os.MkdirAll(dir, 0755); err != nil {
			return "", nil, err
		}
	}

	repo, err := executeClone(ctx, params)
	if err != nil && isDefaultDir {
>>>>>>> 677f33ac
		// DO NOT FORGET TO CLEAN UP THE CLONE PATH HERE!!
		// If we don't, we'll end up with a bunch of orphaned directories in the temp dir.
		CleanOnError(&err, clonePath)
		return "", nil, err
	}

	return clonePath, repo, nil
}

// executeClone prepares the Git URL, constructs, and executes the git clone command using the provided
// clonePath. It then opens the cloned repository, returning a git.Repository object.
func executeClone(ctx context.Context, params cloneParams) (*git.Repository, error) {
	cloneURL, err := GitURLParse(params.gitURL)
	if err != nil {
		return nil, err
	}

	var gitArgs []string

	if params.authInUrl {
		if cloneURL.User == nil {
			cloneURL.User = params.userInfo
		}
	} else { // default
		cloneURL.User = nil // remove user information from the url

		pass, ok := params.userInfo.Password()
		if ok {
			/*
				Sources:
					- https://medium.com/%40szpytfire/authenticating-with-github-via-a-personal-access-token-7c639a979eb3
					- https://trinhngocthuyen.com/posts/tech/50-shades-of-git-remotes-and-authentication/#using-httpextraheader-config
			*/
			authHeader := base64.StdEncoding.EncodeToString(fmt.Appendf([]byte(""), "%s:%s", params.userInfo.Username(), pass))
			gitArgs = append(gitArgs, "-c", fmt.Sprintf("http.extraHeader=Authorization: Basic %s", authHeader))
		}
	}

	if !feature.SkipAdditionalRefs.Load() {
		gitArgs = append(gitArgs,
			"-c",
			"remote.origin.fetch=+refs/*:refs/remotes/origin/*")
	}

	gitArgs = append(gitArgs, "clone",
		cloneURL.String(),
		params.clonePath,
		"--quiet", // https://git-scm.com/docs/git-clone#Documentation/git-clone.txt-code--quietcode
	)

	gitArgs = append(gitArgs, params.args...)
	cloneCmd := exec.Command("git", gitArgs...)

	safeURL, secretForRedaction, err := stripPassword(params.gitURL)
	if err != nil {
		ctx.Logger().V(1).Info("error stripping password from git url", "error", err)
	}
	logger := ctx.Logger().WithValues(
		"subcommand", "git clone",
		"repo", safeURL,
		"path", params.clonePath,
		"args", params.args,
	)

	// Execute command and wait for the stdout / stderr.
	outputBytes, err := cloneCmd.CombinedOutput()
	var output string
	if secretForRedaction != "" {
		output = strings.ReplaceAll(string(outputBytes), secretForRedaction, "<secret>")
	} else {
		output = string(outputBytes)
	}

	if err != nil {
		if strings.HasPrefix(output, "fatal:") {
			err = errors.New(output)
		} else {
			err = fmt.Errorf("%w, %s", err, output)
		}
	}
	logger.V(3).Info("git subcommand finished", "output", output, "err", err)

	if cloneCmd.ProcessState == nil {
		return nil, fmt.Errorf("clone command exited with no output")
	} else if cloneCmd.ProcessState.ExitCode() != 0 {
		logger.Error(err, "git clone failed")
		return nil, fmt.Errorf("could not clone repo: %s, %w", safeURL, err)
	}

	options := &git.PlainOpenOptions{DetectDotGit: true, EnableDotGitCommonDir: true}
	repo, err := git.PlainOpenWithOptions(params.clonePath, options)
	if err != nil {
		return nil, fmt.Errorf("could not open cloned repo: %w", err)
	}
	logger.V(1).Info("successfully cloned repo")

	return repo, nil
}

func executeFetch(ctx context.Context, params cloneParams) error {
	gitArgs := []string{
		"fetch",
		"--all",
		"--force",
		//"--recurse-submodules", "yes",
		"--quiet", // https://git-scm.com/docs/git-clone#Documentation/git-clone.txt-code--quietcode
	}
	fetchCmd := exec.Command("git", gitArgs...)

	logger := ctx.Logger().WithValues(
		"subcommand", "git fetch",
		"path", params.clonePath,
	)

	// Execute command and wait for the stdout / stderr.
	outputBytes, err := fetchCmd.CombinedOutput()
	output := string(outputBytes)
	if err != nil {
		if strings.HasPrefix(output, "fatal:") {
			err = errors.New(output)
		} else {
			err = fmt.Errorf("%w, %s", err, output)
		}
	}
	logger.V(3).Info("git subcommand finished", "output", output, "err", err)

	if fetchCmd.ProcessState == nil {
		return fmt.Errorf("fetch command exited with no output")
	} else if fetchCmd.ProcessState.ExitCode() != 0 {
		logger.Error(err, "git fetch failed")
		return fmt.Errorf("could not fetch repo: %w", err)
	}

	logger.V(1).Info("successfully fetched repo")
	return nil
}

// PingRepoUsingToken executes git ls-remote on a repo and returns any error that occurs. It can be used to validate
// that a repo actually exists and is reachable.
//
// Pinging using other authentication methods is only unimplemented because there's been no pressing need for it yet.
func PingRepoUsingToken(ctx context.Context, token, gitUrl, user string) error {
	if err := CmdCheck(); err != nil {
		return err
	}
	lsUrl, err := GitURLParse(gitUrl)
	if err != nil {
		return err
	}
	if lsUrl.User == nil {
		lsUrl.User = url.UserPassword(user, token)
	}

	// We don't actually care about any refs on the remote, we just care whether can can list them at all. So we query
	// only for a ref that we know won't exist to minimize the search time on the remote. (By default, ls-remote exits
	// with 0 even if it doesn't find any matching refs.)
	fakeRef := "TRUFFLEHOG_CHECK_GIT_REMOTE_URL_REACHABILITY"
	gitArgs := []string{"ls-remote", lsUrl.String(), "--quiet", fakeRef}
	cmd := exec.Command("git", gitArgs...)
	_, err = cmd.CombinedOutput()
	return err
}

// CloneRepoUsingToken clones a repo using a provided token.
<<<<<<< HEAD
func CloneRepoUsingToken(ctx context.Context, token, gitUrl, user string, authInUrl bool, args ...string) (string, *git.Repository, error) {
	userInfo := url.UserPassword(user, token)
	return CloneRepo(ctx, userInfo, gitUrl, authInUrl, args...)
}

// CloneRepoUsingUnauthenticated clones a repo with no authentication required.
func CloneRepoUsingUnauthenticated(ctx context.Context, url string, args ...string) (string, *git.Repository, error) {
	return CloneRepo(ctx, nil, url, false, args...)
=======
func CloneRepoUsingToken(ctx context.Context, token, gitUrl, dir, user string, args ...string) (string, *git.Repository, error) {
	userInfo := url.UserPassword(user, token)
	return CloneRepo(ctx, userInfo, gitUrl, dir, args...)
}

// CloneRepoUsingUnauthenticated clones a repo with no authentication required.
func CloneRepoUsingUnauthenticated(ctx context.Context, url string, dir string, args ...string) (string, *git.Repository, error) {
	return CloneRepo(ctx, nil, url, dir, args...)
>>>>>>> 677f33ac
}

// CloneRepoUsingSSH clones a repo using SSH.
func CloneRepoUsingSSH(ctx context.Context, gitURL string, dir string, args ...string) (string, *git.Repository, error) {
	if isCodeCommitURL(gitURL) {
<<<<<<< HEAD
		return CloneRepo(ctx, nil, gitURL, false, args...)
	}
	userInfo := url.User("git")
	return CloneRepo(ctx, userInfo, gitURL, false, args...)
=======
		return CloneRepo(ctx, nil, gitURL, dir, args...)
	}
	userInfo := url.User("git")
	return CloneRepo(ctx, userInfo, gitURL, dir, args...)
>>>>>>> 677f33ac
}

var codeCommitRE = regexp.MustCompile(`ssh://git-codecommit\.[\w-]+\.amazonaws\.com`)

func isCodeCommitURL(gitURL string) bool { return codeCommitRE.MatchString(gitURL) }

func (s *Git) CommitsScanned() uint64 {
	return atomic.LoadUint64(&s.metrics.commitsScanned)
}

const gitDirName = ".git"

// getGitDir returns the likely path of the ".git" directory.
// If the repository is bare, it will be at the top-level; otherwise, it
// exists in the ".git" directory at the root of the working tree.
//
// See: https://git-scm.com/docs/gitrepository-layout#_description
func getGitDir(path string, options *ScanOptions) string {
	if options.Bare {
		return path
	} else {
		return filepath.Join(path, gitDirName)
	}
}

func (s *Git) ScanCommits(ctx context.Context, repo *git.Repository, path string, scanOptions *ScanOptions, reporter sources.ChunkReporter) error {
	// Get the remote URL for reporting (may be empty)
	remoteURL := GetSafeRemoteURL(repo, "origin")
	var repoCtx context.Context

	if ctx.Value("repo") == nil {
		if remoteURL != "" {
			repoCtx = context.WithValue(ctx, "repo", remoteURL)
		} else {
			repoCtx = context.WithValue(ctx, "repo", path)
		}
	} else {
		repoCtx = ctx
	}

	logger := repoCtx.Logger()
	var logValues []any
	if scanOptions.BaseHash != "" {
		logValues = append(logValues, "base", scanOptions.BaseHash)
	}
	if scanOptions.HeadHash != "" {
		logValues = append(logValues, "head", scanOptions.HeadHash)
	}
	if scanOptions.MaxDepth > 0 {
		logValues = append(logValues, "max_depth", scanOptions.MaxDepth)
	}

	diffChan, err := s.parser.RepoPath(repoCtx, path, scanOptions.HeadHash, scanOptions.BaseHash == "", scanOptions.ExcludeGlobs, scanOptions.Bare)
	if err != nil {
		return err
	}
	if diffChan == nil {
		return nil
	}

	logger.Info("scanning repo", logValues...)

	var (
		gitDir         = getGitDir(path, scanOptions)
		depth          int64
		lastCommitHash string
	)

	for diff := range diffChan {
		if scanOptions.MaxDepth > 0 && depth >= scanOptions.MaxDepth {
			logger.V(1).Info("reached max depth", "depth", depth)
			break
		}

		commit := diff.Commit
		fullHash := commit.Hash
		if scanOptions.BaseHash != "" && scanOptions.BaseHash == fullHash {
			logger.V(1).Info("reached base commit", "commit", fullHash)
			break
		}

		email := commit.Author
		when := commit.Date.UTC().Format("2006-01-02 15:04:05 -0700")

		if fullHash != lastCommitHash {
			depth++
			lastCommitHash = fullHash
			atomic.AddUint64(&s.metrics.commitsScanned, 1)
			logger.V(5).Info("scanning commit", "commit", fullHash)

			// Scan the commit metadata.
			// See https://github.com/trufflesecurity/trufflehog/issues/2683
			var (
				metadata = s.sourceMetadataFunc("", email, fullHash, when, remoteURL, 0)
				sb       strings.Builder
			)
			sb.WriteString(email)
			sb.WriteString("\n")
			sb.WriteString(commit.Committer)
			sb.WriteString("\n")
			sb.WriteString(commit.Message.String())
			chunk := sources.Chunk{
				SourceName:     s.sourceName,
				SourceID:       s.sourceID,
				JobID:          s.jobID,
				SourceType:     s.sourceType,
				SourceMetadata: metadata,
				Data:           []byte(sb.String()),
				Verify:         s.verify,
			}
			if err := reporter.ChunkOk(ctx, chunk); err != nil {
				return err
			}
		}

		fileName := diff.PathB
		if fileName == "" {
			continue
		}

		if !scanOptions.Filter.Pass(fileName) {
			continue
		}

		// Handle binary files by reading the entire file rather than using the diff.
		if diff.IsBinary {
			commitHash := plumbing.NewHash(fullHash)

			if s.skipBinaries || feature.ForceSkipBinaries.Load() {
				logger.V(5).Info("skipping binary file",
					"commit", commitHash.String()[:7],
					"path", path)
				continue
			}

			metadata := s.sourceMetadataFunc(fileName, email, fullHash, when, remoteURL, 0)
			chunkSkel := &sources.Chunk{
				SourceName:     s.sourceName,
				SourceID:       s.sourceID,
				JobID:          s.jobID,
				SourceType:     s.sourceType,
				SourceMetadata: metadata,
				Verify:         s.verify,
			}

			if err := HandleBinary(ctx, gitDir, reporter, chunkSkel, commitHash, fileName, s.skipArchives); err != nil {
				logger.Error(
					err,
					"error handling binary file",
					"commit", commitHash,
					"path", fileName,
				)
			}
			continue
		}

		if diff.Len() > sources.ChunkSize+sources.PeekSize {
			s.gitChunk(ctx, diff, fileName, email, fullHash, when, remoteURL, reporter)
			continue
		}

		chunkData := func(d *gitparse.Diff) error {
			metadata := s.sourceMetadataFunc(fileName, email, fullHash, when, remoteURL, int64(diff.LineStart))

			reader, err := d.ReadCloser()
			if err != nil {
				ctx.Logger().Error(
					err, "error creating reader for commits",
					"commit", fullHash,
					"path", fileName,
				)
				return nil
			}
			defer reader.Close()

			data := make([]byte, d.Len())
			if _, err := io.ReadFull(reader, data); err != nil {
				logger.Error(
					err, "error reading diff content for commit",
					"commit", fullHash,
					"path", fileName,
				)
				return nil
			}
			chunk := sources.Chunk{
				SourceName:     s.sourceName,
				SourceID:       s.sourceID,
				JobID:          s.jobID,
				SourceType:     s.sourceType,
				SourceMetadata: metadata,
				Data:           data,
				Verify:         s.verify,
			}
			return reporter.ChunkOk(ctx, chunk)
		}
		if err := chunkData(diff); err != nil {
			return err
		}
	}
	return nil
}

func (s *Git) gitChunk(ctx context.Context, diff *gitparse.Diff, fileName, email, hash, when, urlMetadata string, reporter sources.ChunkReporter) {
	reader, err := diff.ReadCloser()
	if err != nil {
		ctx.Logger().Error(err, "error creating reader for chunk", "filename", fileName, "commit", hash, "file", diff.PathB)
		return
	}
	defer reader.Close()

	originalChunk := bufio.NewScanner(reader)
	newChunkBuffer := bytes.Buffer{}
	lastOffset := 0
	for offset := 0; originalChunk.Scan(); offset++ {
		line := make([]byte, len(originalChunk.Bytes())+1)
		copy(line, originalChunk.Bytes())
		line[len(line)-1] = byte('\n')
		if len(line) > sources.ChunkSize || len(line)+newChunkBuffer.Len() > sources.ChunkSize {
			// Add oversize chunk info
			if newChunkBuffer.Len() > 0 {
				// Send the existing fragment.
				metadata := s.sourceMetadataFunc(fileName, email, hash, when, urlMetadata, int64(diff.LineStart+lastOffset))
				chunk := sources.Chunk{
					SourceName:     s.sourceName,
					SourceID:       s.sourceID,
					JobID:          s.jobID,
					SourceType:     s.sourceType,
					SourceMetadata: metadata,
					Data:           append([]byte{}, newChunkBuffer.Bytes()...),
					Verify:         s.verify,
				}
				if err := reporter.ChunkOk(ctx, chunk); err != nil {
					// TODO: Return error.
					return
				}

				newChunkBuffer.Reset()
				lastOffset = offset
			}
			if len(line) > sources.ChunkSize {
				// Send the oversize line.
				metadata := s.sourceMetadataFunc(fileName, email, hash, when, urlMetadata, int64(diff.LineStart+offset))
				chunk := sources.Chunk{
					SourceName:     s.sourceName,
					SourceID:       s.sourceID,
					JobID:          s.jobID,
					SourceType:     s.sourceType,
					SourceMetadata: metadata,
					Data:           line,
					Verify:         s.verify,
				}
				if err := reporter.ChunkOk(ctx, chunk); err != nil {
					// TODO: Return error.
					return
				}
				continue
			}
		}

		if _, err := newChunkBuffer.Write(line); err != nil {
			ctx.Logger().Error(err, "error writing to chunk buffer", "filename", fileName, "commit", hash, "file", diff.PathB)
		}
	}
	// Send anything still in the new chunk buffer
	if newChunkBuffer.Len() > 0 {
		metadata := s.sourceMetadataFunc(fileName, email, hash, when, urlMetadata, int64(diff.LineStart+lastOffset))
		chunk := sources.Chunk{
			SourceName:     s.sourceName,
			SourceID:       s.sourceID,
			JobID:          s.jobID,
			SourceType:     s.sourceType,
			SourceMetadata: metadata,
			Data:           append([]byte{}, newChunkBuffer.Bytes()...),
			Verify:         s.verify,
		}
		if err := reporter.ChunkOk(ctx, chunk); err != nil {
			// TODO: Return error.
			return
		}
	}
}

// ScanStaged chunks staged changes.
func (s *Git) ScanStaged(ctx context.Context, repo *git.Repository, path string, scanOptions *ScanOptions, reporter sources.ChunkReporter) error {
	// Get the URL metadata for reporting (may be empty).
	urlMetadata := GetSafeRemoteURL(repo, "origin")

	diffChan, err := s.parser.Staged(ctx, path)
	if err != nil {
		return err
	}
	if diffChan == nil {
		return nil
	}

	logger := ctx.Logger()
	var logValues []any
	logValues = append(logValues, "path", path)
	if scanOptions.BaseHash != "" {
		logValues = append(logValues, "base", scanOptions.BaseHash)
	}
	if scanOptions.HeadHash != "" {
		logValues = append(logValues, "head", scanOptions.HeadHash)
	}
	if scanOptions.MaxDepth > 0 {
		logValues = append(logValues, "max_depth", scanOptions.MaxDepth)
	}

	logger.V(1).Info("scanning staged changes", logValues...)

	var (
		reachedBase    = false
		gitDir         = getGitDir(path, scanOptions)
		depth          int64
		lastCommitHash string
	)
	for diff := range diffChan {
		fullHash := diff.Commit.Hash
		logger := ctx.Logger().WithValues("commit", fullHash, "path", diff.PathB)
		logger.V(2).Info("scanning staged changes from git")

		if scanOptions.MaxDepth > 0 && depth >= scanOptions.MaxDepth {
			logger.V(1).Info("reached max depth")
			break
		}

		if fullHash != lastCommitHash {
			depth++
			lastCommitHash = fullHash
			atomic.AddUint64(&s.metrics.commitsScanned, 1)
		}

		if reachedBase && fullHash != scanOptions.BaseHash {
			break
		}

		if scanOptions.BaseHash != "" && fullHash == scanOptions.BaseHash {
			logger.V(1).Info("reached base hash, finishing scanning files")
			reachedBase = true
		}

		if !scanOptions.Filter.Pass(diff.PathB) {
			continue
		}

		fileName := diff.PathB
		if fileName == "" {
			continue
		}

		email := diff.Commit.Author
		when := diff.Commit.Date.UTC().Format("2006-01-02 15:04:05 -0700")

		// Handle binary files by reading the entire file rather than using the diff.
		if diff.IsBinary {
			commitHash := plumbing.NewHash(fullHash)

			if s.skipBinaries || feature.ForceSkipBinaries.Load() {
				logger.V(5).Info("skipping binary file",
					"commit", commitHash.String()[:7],
					"path", path)
				continue
			}

			metadata := s.sourceMetadataFunc(fileName, email, "Staged", when, urlMetadata, 0)
			chunkSkel := &sources.Chunk{
				SourceName:     s.sourceName,
				SourceID:       s.sourceID,
				JobID:          s.jobID,
				SourceType:     s.sourceType,
				SourceMetadata: metadata,
				Verify:         s.verify,
			}
			if err := HandleBinary(ctx, gitDir, reporter, chunkSkel, commitHash, fileName, s.skipArchives); err != nil {
				logger.Error(err, "error handling binary file")
			}
			continue
		}

		chunkData := func(d *gitparse.Diff) error {
			metadata := s.sourceMetadataFunc(fileName, email, "Staged", when, urlMetadata, int64(diff.LineStart))

			reader, err := d.ReadCloser()
			if err != nil {
				logger.Error(err, "error creating reader for staged")
				return nil
			}
			defer reader.Close()

			data := make([]byte, d.Len())
			if _, err := reader.Read(data); err != nil {
				logger.Error(err, "error reading diff content for staged")
				return nil
			}
			chunk := sources.Chunk{
				SourceName:     s.sourceName,
				SourceID:       s.sourceID,
				JobID:          s.jobID,
				SourceType:     s.sourceType,
				SourceMetadata: metadata,
				Data:           data,
				Verify:         s.verify,
			}
			return reporter.ChunkOk(ctx, chunk)
		}
		if err := chunkData(diff); err != nil {
			return err
		}
	}
	return nil
}

func (s *Git) ScanRepo(ctx context.Context, repo *git.Repository, repoPath string, scanOptions *ScanOptions, reporter sources.ChunkReporter) error {
	if scanOptions == nil {
		scanOptions = NewScanOptions()
	}
	if err := normalizeConfig(scanOptions, repo); err != nil {
		return err
	}
	start := time.Now().Unix()

	if err := s.ScanCommits(ctx, repo, repoPath, scanOptions, reporter); err != nil {
		return err
	}
	if !scanOptions.Bare {
		if err := s.ScanStaged(ctx, repo, repoPath, scanOptions, reporter); err != nil {
			ctx.Logger().V(1).Info("error scanning unstaged changes", "error", err)
		}
	}

	logger := ctx.Logger()
	// We're logging time, but the repoPath is usually a dynamically generated folder in /tmp.
	// To make this duration logging useful, we need to log the remote as well.
	// Other sources may have included this info to the context, in which case we don't need to add it again.
	if ctx.Value("repo") == nil {
		remotes, _ := repo.Remotes()
		repoURL := "Could not get remote for repo"
		if len(remotes) != 0 {
			repoURL = GetSafeRemoteURL(repo, remotes[0].Config().Name)
		}
		logger = logger.WithValues("repo", repoURL)
	}

	scanTime := time.Now().Unix() - start
	logger.V(1).Info(
		"scanning git repo complete",
		"path", repoPath,
		"time_seconds", scanTime,
		"commits_scanned", atomic.LoadUint64(&s.metrics.commitsScanned),
	)
	return nil
}

// normalizeConfig updates scanOptions with the resolved base and head commit hashes.
// It's designed to handle scenarios where BaseHash and HeadHash in scanOptions might be branch names or
// other non-hash references. This ensures that both the base and head commits are resolved to actual commit hashes.
// If either commit cannot be resolved, it returns early.
// If both are resolved, it finds and sets the merge base in scanOptions.
func normalizeConfig(scanOptions *ScanOptions, repo *git.Repository) error {
	baseCommit, err := resolveAndSetCommit(repo, &scanOptions.BaseHash)
	if err != nil {
		return err
	}

	headCommit, err := resolveAndSetCommit(repo, &scanOptions.HeadHash)
	if err != nil {
		return err
	}

	if baseCommit == nil || headCommit == nil {
		return nil
	}

	// If baseCommit is an ancestor of headCommit, update c.BaseRef to be the common ancestor.
	mergeBase, err := headCommit.MergeBase(baseCommit)
	if err != nil {
		return fmt.Errorf("unable to resolve merge base: %w", err)
	}
	if len(mergeBase) == 0 {
		return fmt.Errorf("unable to resolve merge base: no merge base found")
	}

	scanOptions.BaseHash = mergeBase[0].Hash.String()

	return nil
}

// resolveAndSetCommit resolves a Git reference to a commit object and updates the reference if it was not a direct hash.
// Returns the commit object and any error encountered.
func resolveAndSetCommit(repo *git.Repository, ref *string) (*object.Commit, error) {
	if repo == nil || ref == nil {
		return nil, fmt.Errorf("repo and ref must be non-nil")
	}
	if len(*ref) == 0 {
		return nil, nil
	}

	originalRef := *ref
	resolvedRef, err := resolveHash(repo, originalRef)
	if err != nil {
		return nil, fmt.Errorf("unable to resolve ref: %w", err)
	}

	commit, err := repo.CommitObject(plumbing.NewHash(resolvedRef))
	if err != nil {
		return nil, fmt.Errorf("unable to resolve commit: %w", err)
	}

	if originalRef != resolvedRef {
		*ref = resolvedRef
	}

	return commit, nil
}

func resolveHash(repo *git.Repository, ref string) (string, error) {
	if plumbing.IsHash(ref) {
		return ref, nil
	}

	resolved, err := TryAdditionalBaseRefs(repo, ref)
	if err != nil {
		return "", err
	}
	return resolved.String(), nil
}

// stripPassword removes username:password contents from URLs. The first return value is the cleaned URL and the second
// is the password that was returned, if any. Callers can therefore use this function to identify secret material to
// redact elsewhere. If the argument begins with git@, it is returned unchanged, and the returned password is the empty
// string. If the argument is otherwise not parseable by url.Parse, an error is returned.
func stripPassword(u string) (string, string, error) {
	if strings.HasPrefix(u, "git@") {
		return u, "", nil
	}

	repoURL, err := url.Parse(u)
	if err != nil {
		return "", "", fmt.Errorf("repo remote is not a URI: %w", err)
	}

	password, _ := repoURL.User.Password()
	repoURL.User = nil

	return repoURL.String(), password, nil
}

// TryAdditionalBaseRefs looks for additional possible base refs for a repo and returns a hash if found.
func TryAdditionalBaseRefs(repo *git.Repository, base string) (*plumbing.Hash, error) {
	revisionPrefixes := []string{
		"",
		"refs/heads/",
		"refs/remotes/origin/",
	}
	for _, prefix := range revisionPrefixes {
		outHash, err := repo.ResolveRevision(plumbing.Revision(prefix + base))
		if errors.Is(err, plumbing.ErrReferenceNotFound) {
			continue
		}
		if err != nil {
			return nil, err
		}
		return outHash, nil
	}

	return nil, fmt.Errorf("no base refs succeeded for base: %q", base)
}

// prepareRepoSinceCommit clones a repo starting at the given commitHash and returns the cloned repo path.
func prepareRepoSinceCommit(ctx context.Context, uriString, commitHash string) (string, bool, error) {
	if commitHash == "" {
		return PrepareRepo(ctx, uriString)
	}
	// TODO: refactor with PrepareRepo to remove duplicated logic

	// The git CLI doesn't have an option to shallow clone starting at a commit
	// hash, but it does have an option to shallow clone since a timestamp. If
	// the uriString is github.com, then we query the API for the timestamp of the
	// hash and use that to clone.

	uri, err := GitURLParse(uriString)
	if err != nil {
		return "", false, fmt.Errorf("unable to parse Git URI: %s", err)
	}

	if uri.Scheme == "file" || uri.Host != "github.com" {
		return PrepareRepo(ctx, uriString)
	}

	uriPath := strings.TrimPrefix(uri.Path, "/")
	owner, repoName, found := strings.Cut(uriPath, "/")
	if !found {
		return PrepareRepo(ctx, uriString)
	}

	client := github.NewClient(nil)
	if token := os.Getenv("GITHUB_TOKEN"); token != "" {
		ts := oauth2.StaticTokenSource(
			&oauth2.Token{AccessToken: token},
		)
		tc := oauth2.NewClient(ctx, ts)
		client = github.NewClient(tc)
	}

	commit, _, err := client.Git.GetCommit(context.Background(), owner, repoName, commitHash)
	if err != nil {
		return PrepareRepo(ctx, uriString)
	}
	var timestamp string
	{
		author := commit.GetAuthor()
		if author == nil {
			return PrepareRepo(ctx, uriString)
		}
		timestamp = author.GetDate().Format(time.RFC3339)
	}

	remotePath := uri.String()
	var path string
	switch {
	case uri.User != nil:
		ctx.Logger().V(1).Info("cloning repo with authentication", "uri", uri.Redacted())
		password, ok := uri.User.Password()
		if !ok {
			return "", true, fmt.Errorf("password must be included in Git repo URL when username is provided")
		}
<<<<<<< HEAD
		path, _, err = CloneRepoUsingToken(ctx, password, remotePath, uri.User.Username(), true, "--shallow-since", timestamp)
=======
		path, _, err = CloneRepoUsingToken(ctx, password, remotePath, "", uri.User.Username(), "--shallow-since", timestamp)
>>>>>>> 677f33ac
		if err != nil {
			return path, true, fmt.Errorf("failed to clone authenticated Git repo (%s): %s", uri.Redacted(), err)
		}
	default:
		ctx.Logger().V(1).Info("cloning repo without authentication", "uri", uri)
		path, _, err = CloneRepoUsingUnauthenticated(ctx, remotePath, "", "--shallow-since", timestamp)
		if err != nil {
			return path, true, fmt.Errorf("failed to clone unauthenticated Git repo (%s): %s", remotePath, err)
		}
	}

	ctx.Logger().V(1).Info("cloned repo", "path", path)
	return path, true, nil
}

// PrepareRepo clones a repo if possible and returns the cloned repo path.
func PrepareRepo(ctx context.Context, uriString string) (string, bool, error) {
	var path string
	uri, err := GitURLParse(uriString)
	if err != nil {
		return "", false, fmt.Errorf("unable to parse Git URI: %s", err)
	}

	remote := false
	switch uri.Scheme {
	case "file":
		path = fmt.Sprintf("%s%s", uri.Host, uri.Path)
	case "http", "https":
		remotePath := uri.String()
		remote = true
		switch {
		case uri.User != nil:
			ctx.Logger().V(1).Info("cloning repo with authentication", "uri", uri.Redacted())
			password, ok := uri.User.Password()
			if !ok {
				return "", remote, fmt.Errorf("password must be included in Git repo URL when username is provided")
			}
<<<<<<< HEAD
			path, _, err = CloneRepoUsingToken(ctx, password, remotePath, uri.User.Username(), true)
=======
			path, _, err = CloneRepoUsingToken(ctx, password, remotePath, "", uri.User.Username())
>>>>>>> 677f33ac
			if err != nil {
				return path, remote, fmt.Errorf("failed to clone authenticated Git repo (%s): %s", uri.Redacted(), err)
			}
		default:
			ctx.Logger().V(1).Info("cloning repo without authentication", "uri", uri)
			path, _, err = CloneRepoUsingUnauthenticated(ctx, remotePath, "")
			if err != nil {
				return path, remote, fmt.Errorf("failed to clone unauthenticated Git repo (%s): %s", remotePath, err)
			}
		}
	case "ssh":
		remotePath := uri.String()
		remote = true
		path, _, err = CloneRepoUsingSSH(ctx, remotePath, "")
		if err != nil {
			return path, remote, fmt.Errorf("failed to clone unauthenticated Git repo (%s): %s", remotePath, err)
		}
	default:
		return "", remote, fmt.Errorf("unsupported Git URI: %s", uriString)
	}

	ctx.Logger().V(1).Info("cloned repo", "path", path)
	return path, remote, nil
}

// GetSafeRemoteURL is a helper function that will attempt to get a safe URL first
// from the preferred remote name, falling back to the first remote name
// available, or an empty string if there are no remotes.
func GetSafeRemoteURL(repo *git.Repository, preferred string) string {
	remote, err := repo.Remote(preferred)
	if err != nil {
		var remotes []*git.Remote
		if remotes, err = repo.Remotes(); err != nil {
			return ""
		}
		if len(remotes) == 0 {
			return ""
		}
		remote = remotes[0]
	}
	// URLs is guaranteed to be non-empty
	safeURL, _, err := stripPassword(remote.Config().URLs[0])
	if err != nil {
		return ""
	}
	return safeURL
}

func HandleBinary(
	ctx context.Context,
	gitDir string,
	reporter sources.ChunkReporter,
	chunkSkel *sources.Chunk,
	commitHash plumbing.Hash,
	path string,
	skipArchives bool,
) (err error) {
	fileCtx := context.WithValues(ctx, "commit", commitHash.String()[:7], "path", path)
	fileCtx.Logger().V(5).Info("handling binary file")

	if common.SkipFile(path) {
		fileCtx.Logger().V(5).Info("file contains ignored extension")
		return nil
	}

	const (
		cmdTimeout = 60 * time.Second
		waitDelay  = 5 * time.Second
	)
	// NOTE: This kludge ensures the context timeout for the 'git cat-file' command
	// matches the timeout for the HandleFile operation.
	// By setting both timeouts to the same value, we can be more confident
	// that both operations will run for the same duration.
	// The command execution includes a small Wait delay before terminating the process,
	// giving HandleFile time to respect the context
	// and return before the process is forcibly killed.
	// This approach helps prevent premature termination and allows for more complete processing.

	// TODO: Develop a more robust mechanism to ensure consistent timeout behavior between the command execution
	// and the HandleFile operation. This should prevent premature termination and allow for complete processing.
	handlers.SetArchiveMaxTimeout(cmdTimeout)

	// Create a timeout context for the 'git cat-file' command to ensure it does not run indefinitely.
	// This prevents potential resource exhaustion by terminating the command if it exceeds the specified duration.
	catFileCtx, cancel := context.WithTimeoutCause(fileCtx, cmdTimeout, errors.New("git cat-file timeout"))
	defer cancel()

	cmd := exec.CommandContext(catFileCtx, "git", "-C", gitDir, "cat-file", "blob", commitHash.String()+":"+path)
	var stderr bytes.Buffer
	cmd.Stderr = &stderr
	cmd.WaitDelay = waitDelay // give the command a chance to finish before the timeout :)

	stdout, err := cmd.StdoutPipe()
	if err != nil {
		return fmt.Errorf("error running git cat-file: %w\n%s", err, stderr.Bytes())
	}

	if err := cmd.Start(); err != nil {
		return fmt.Errorf("error starting git cat-file: %w\n%s", err, stderr.Bytes())
	}

	// Ensure all data from the reader (stdout) is consumed to prevent broken pipe errors.
	// This operation discards any remaining data after HandleFile completion.
	// If the reader is fully consumed, the copy is essentially a no-op.
	// If an error occurs while discarding, it will be logged and combined with any existing error.
	// The command's completion is then awaited and any execution errors are handled.
	defer func() {
		n, copyErr := io.Copy(io.Discard, stdout)
		if copyErr != nil {
			ctx.Logger().Error(
				copyErr,
				"Failed to discard remaining stdout data after HandleFile completion",
			)
		}

		if n > 0 {
			ctx.Logger().V(3).Info(
				"HandleFile did not consume all stdout data; excess discarded",
				"bytes_discarded", n)
		}

		// Wait for the command to finish and handle any errors.
		waitErr := cmd.Wait()
		err = errors.Join(err, copyErr, waitErr)
	}()

	return handlers.HandleFile(catFileCtx, stdout, chunkSkel, reporter, handlers.WithSkipArchives(skipArchives))
}

func (s *Source) Enumerate(ctx context.Context, reporter sources.UnitReporter) error {
	for _, repo := range s.conn.GetDirectories() {
		if repo == "" {
			continue
		}
		unit := SourceUnit{ID: repo, Kind: UnitDir}
		if err := reporter.UnitOk(ctx, unit); err != nil {
			return err
		}
	}
	for _, repo := range s.conn.GetRepositories() {
		if repo == "" {
			continue
		}
		unit := SourceUnit{ID: repo, Kind: UnitRepo}
		if err := reporter.UnitOk(ctx, unit); err != nil {
			return err
		}
	}
	return nil
}

func (s *Source) ChunkUnit(ctx context.Context, unit sources.SourceUnit, reporter sources.ChunkReporter) error {
	unitID, kind := unit.SourceUnitID()

	switch kind {
	case UnitRepo:
		return s.scanRepo(ctx, unitID, reporter)
	case UnitDir:
		return s.scanDir(ctx, unitID, reporter)
	default:
		return fmt.Errorf("unexpected git unit kind: %q", kind)
	}
}

func (s *Source) UnmarshalSourceUnit(data []byte) (sources.SourceUnit, error) {
	return UnmarshalUnit(data)
}<|MERGE_RESOLUTION|>--- conflicted
+++ resolved
@@ -279,11 +279,7 @@
 		cloneFunc = func() (string, *git.Repository, error) {
 			user := cred.BasicAuth.Username
 			token := cred.BasicAuth.Password
-<<<<<<< HEAD
-			return CloneRepoUsingToken(ctx, token, repoURI, user, true)
-=======
-			return CloneRepoUsingToken(ctx, token, repoURI, "", user)
->>>>>>> 677f33ac
+			return CloneRepoUsingToken(ctx, token, repoURI, "", user, true)
 		}
 	case *sourcespb.Git_Unauthenticated:
 		cloneFunc = func() (string, *git.Repository, error) {
@@ -397,21 +393,11 @@
 // infrastructure, ensuring that any encountered errors trigger a cleanup of resources.
 // The core cloning logic is delegated to a nested function, which returns errors to the
 // outer function for centralized error handling and cleanup.
-<<<<<<< HEAD
-func CloneRepo(ctx context.Context, userInfo *url.Userinfo, gitURL string, authInUrl bool, args ...string) (string, *git.Repository, error) {
-	clonePath, err := cleantemp.MkdirTemp()
-	if err != nil {
-		return "", nil, err
-	}
-
-	repo, err := executeClone(ctx, cloneParams{userInfo, gitURL, args, clonePath, authInUrl})
-	if err != nil {
-=======
-func CloneRepo(ctx context.Context, userInfo *url.Userinfo, gitURL string, dir string, args ...string) (string, *git.Repository, error) {
+func CloneRepo(ctx context.Context, userInfo *url.Userinfo, gitURL string, dir string, authInUrl bool, args ...string) (string, *git.Repository, error) {
 	var (
 		isDefaultDir = dir == ""
 		clonePath    = dir
-		params       = cloneParams{userInfo, gitURL, args, clonePath}
+		params       = cloneParams{userInfo, gitURL, args, clonePath, authInUrl}
 		err          error
 	)
 	if isDefaultDir {
@@ -439,7 +425,6 @@
 
 	repo, err := executeClone(ctx, params)
 	if err != nil && isDefaultDir {
->>>>>>> 677f33ac
 		// DO NOT FORGET TO CLEAN UP THE CLONE PATH HERE!!
 		// If we don't, we'll end up with a bunch of orphaned directories in the temp dir.
 		CleanOnError(&err, clonePath)
@@ -604,41 +589,23 @@
 }
 
 // CloneRepoUsingToken clones a repo using a provided token.
-<<<<<<< HEAD
-func CloneRepoUsingToken(ctx context.Context, token, gitUrl, user string, authInUrl bool, args ...string) (string, *git.Repository, error) {
+func CloneRepoUsingToken(ctx context.Context, token, gitUrl, dir, user string, authInUrl bool, args ...string) (string, *git.Repository, error) {
 	userInfo := url.UserPassword(user, token)
-	return CloneRepo(ctx, userInfo, gitUrl, authInUrl, args...)
-}
-
-// CloneRepoUsingUnauthenticated clones a repo with no authentication required.
-func CloneRepoUsingUnauthenticated(ctx context.Context, url string, args ...string) (string, *git.Repository, error) {
-	return CloneRepo(ctx, nil, url, false, args...)
-=======
-func CloneRepoUsingToken(ctx context.Context, token, gitUrl, dir, user string, args ...string) (string, *git.Repository, error) {
-	userInfo := url.UserPassword(user, token)
-	return CloneRepo(ctx, userInfo, gitUrl, dir, args...)
+	return CloneRepo(ctx, userInfo, gitUrl, dir, authInUrl, args...)
 }
 
 // CloneRepoUsingUnauthenticated clones a repo with no authentication required.
 func CloneRepoUsingUnauthenticated(ctx context.Context, url string, dir string, args ...string) (string, *git.Repository, error) {
-	return CloneRepo(ctx, nil, url, dir, args...)
->>>>>>> 677f33ac
+	return CloneRepo(ctx, nil, url, dir, false, args...)
 }
 
 // CloneRepoUsingSSH clones a repo using SSH.
 func CloneRepoUsingSSH(ctx context.Context, gitURL string, dir string, args ...string) (string, *git.Repository, error) {
 	if isCodeCommitURL(gitURL) {
-<<<<<<< HEAD
-		return CloneRepo(ctx, nil, gitURL, false, args...)
+		return CloneRepo(ctx, nil, gitURL, dir, false, args...)
 	}
 	userInfo := url.User("git")
-	return CloneRepo(ctx, userInfo, gitURL, false, args...)
-=======
-		return CloneRepo(ctx, nil, gitURL, dir, args...)
-	}
-	userInfo := url.User("git")
-	return CloneRepo(ctx, userInfo, gitURL, dir, args...)
->>>>>>> 677f33ac
+	return CloneRepo(ctx, userInfo, gitURL, dir, false, args...)
 }
 
 var codeCommitRE = regexp.MustCompile(`ssh://git-codecommit\.[\w-]+\.amazonaws\.com`)
@@ -1265,11 +1232,7 @@
 		if !ok {
 			return "", true, fmt.Errorf("password must be included in Git repo URL when username is provided")
 		}
-<<<<<<< HEAD
-		path, _, err = CloneRepoUsingToken(ctx, password, remotePath, uri.User.Username(), true, "--shallow-since", timestamp)
-=======
-		path, _, err = CloneRepoUsingToken(ctx, password, remotePath, "", uri.User.Username(), "--shallow-since", timestamp)
->>>>>>> 677f33ac
+		path, _, err = CloneRepoUsingToken(ctx, password, remotePath, "", uri.User.Username(), true, "--shallow-since", timestamp)
 		if err != nil {
 			return path, true, fmt.Errorf("failed to clone authenticated Git repo (%s): %s", uri.Redacted(), err)
 		}
@@ -1307,11 +1270,7 @@
 			if !ok {
 				return "", remote, fmt.Errorf("password must be included in Git repo URL when username is provided")
 			}
-<<<<<<< HEAD
-			path, _, err = CloneRepoUsingToken(ctx, password, remotePath, uri.User.Username(), true)
-=======
-			path, _, err = CloneRepoUsingToken(ctx, password, remotePath, "", uri.User.Username())
->>>>>>> 677f33ac
+			path, _, err = CloneRepoUsingToken(ctx, password, remotePath, "", uri.User.Username(), true)
 			if err != nil {
 				return path, remote, fmt.Errorf("failed to clone authenticated Git repo (%s): %s", uri.Redacted(), err)
 			}
