--- conflicted
+++ resolved
@@ -313,13 +313,10 @@
 	IncludeWikis bool
 	// CommentsTimeframeDays indicates how many days of comments to include in the scan.
 	CommentsTimeframeDays uint32
-<<<<<<< HEAD
 	// AuthInUrl determines wether to use authentication token in repository url or in header.
 	AuthInUrl bool
-=======
 	// CloneDirectory if specified will clone the repositories to a specific place.
 	CloneDirectory string
->>>>>>> 677f33ac
 }
 
 // GitHubExperimentalConfig defines the optional configuration for an experimental GitHub source.
