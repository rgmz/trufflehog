--- conflicted
+++ resolved
@@ -503,42 +503,6 @@
 		return
 	}
 
-<<<<<<< HEAD
-	metrics, err := runSingleScan(ctx, cmd, engConf)
-	if err != nil {
-		logFatal(err, "error running scan")
-	}
-
-	verificationCacheMetricsSnapshot := struct {
-		Hits                    int32
-		Misses                  int32
-		HitsWasted              int32
-		AttemptsSaved           int32
-		VerificationTimeSpentMS int64
-	}{
-		Hits:                    verificationCacheMetrics.ResultCacheHits.Load(),
-		Misses:                  verificationCacheMetrics.ResultCacheMisses.Load(),
-		HitsWasted:              verificationCacheMetrics.ResultCacheHitsWasted.Load(),
-		AttemptsSaved:           verificationCacheMetrics.CredentialVerificationsSaved.Load(),
-		VerificationTimeSpentMS: verificationCacheMetrics.FromDataVerifyTimeSpentMS.Load(),
-	}
-
-	// Print results.
-	logger.Info("finished scanning",
-		"chunks", metrics.ChunksScanned,
-		"bytes", metrics.BytesScanned,
-		"verified_secrets", metrics.VerifiedSecretsFound,
-		"unverified_secrets", metrics.UnverifiedSecretsFound,
-		"scan_duration", metrics.ScanDuration.String(),
-		"trufflehog_version", version.BuildVersion,
-		"verification_caching", verificationCacheMetricsSnapshot,
-	)
-
-	if metrics.hasFoundResults && *fail {
-		logger.V(2).Info("exiting with code 183 because results were found")
-		os.Exit(183)
-	}
-=======
 	topLevelSubCommand, _, _ := strings.Cut(cmd, " ")
 	switch topLevelSubCommand {
 	case analyzeCmd.FullCommand():
@@ -579,8 +543,6 @@
 			os.Exit(183)
 		}
 	}
-
->>>>>>> 8d63bd54
 }
 
 func compareScans(ctx context.Context, cmd string, cfg engine.Config) error {
