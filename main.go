package main

import (
	"encoding/json"
	"fmt"
	"io"
	"net/http"
	_ "net/http/pprof"
	"os"
	"os/exec"
	"os/signal"
	"runtime"
	"strconv"
	"strings"
	"sync"
	"syscall"

	"github.com/alecthomas/kingpin/v2"
	"github.com/fatih/color"
	"github.com/felixge/fgprof"
	"github.com/go-logr/logr"
	"github.com/jpillora/overseer"
	"go.uber.org/automaxprocs/maxprocs"

	"github.com/trufflesecurity/trufflehog/v3/pkg/analyzer"
	"github.com/trufflesecurity/trufflehog/v3/pkg/cache/simple"
	"github.com/trufflesecurity/trufflehog/v3/pkg/cleantemp"
	"github.com/trufflesecurity/trufflehog/v3/pkg/common"
	"github.com/trufflesecurity/trufflehog/v3/pkg/config"
	"github.com/trufflesecurity/trufflehog/v3/pkg/context"
	"github.com/trufflesecurity/trufflehog/v3/pkg/detectors"
	"github.com/trufflesecurity/trufflehog/v3/pkg/engine"
	"github.com/trufflesecurity/trufflehog/v3/pkg/engine/defaults"
	"github.com/trufflesecurity/trufflehog/v3/pkg/feature"
	"github.com/trufflesecurity/trufflehog/v3/pkg/handlers"
	"github.com/trufflesecurity/trufflehog/v3/pkg/log"
	"github.com/trufflesecurity/trufflehog/v3/pkg/output"
	"github.com/trufflesecurity/trufflehog/v3/pkg/sources"
	"github.com/trufflesecurity/trufflehog/v3/pkg/updater"
	"github.com/trufflesecurity/trufflehog/v3/pkg/verificationcache"
	"github.com/trufflesecurity/trufflehog/v3/pkg/version"
)

var (
	cli = kingpin.New("TruffleHog", "TruffleHog is a tool for finding credentials.")
	cmd string
	// https://github.com/trufflesecurity/trufflehog/blob/main/CONTRIBUTING.md#logging-in-trufflehog
	logLevel            = cli.Flag("log-level", `Logging verbosity on a scale of 0 (info) to 5 (trace). Can be disabled with "-1".`).Default("0").Int()
	debug               = cli.Flag("debug", "Run in debug mode.").Hidden().Bool()
	trace               = cli.Flag("trace", "Run in trace mode.").Hidden().Bool()
	profile             = cli.Flag("profile", "Enables profiling and sets a pprof and fgprof server on :18066.").Bool()
	localDev            = cli.Flag("local-dev", "Hidden feature to disable overseer for local dev.").Hidden().Bool()
	jsonOut             = cli.Flag("json", "Output in JSON format.").Short('j').Bool()
	jsonLegacy          = cli.Flag("json-legacy", "Use the pre-v3.0 JSON format. Only works with git, gitlab, and github sources.").Bool()
	gitHubActionsFormat = cli.Flag("github-actions", "Output in GitHub Actions format.").Bool()
	concurrency         = cli.Flag("concurrency", "Number of concurrent workers.").Default(strconv.Itoa(runtime.NumCPU())).Int()
	noVerification      = cli.Flag("no-verification", "Don't verify the results.").Bool()
	onlyVerified        = cli.Flag("only-verified", "Only output verified results.").Hidden().Bool()
	results             = cli.Flag("results", "Specifies which type(s) of results to output: verified, unknown, unverified, filtered_unverified. Defaults to verified,unverified,unknown.").String()
	noColor             = cli.Flag("no-color", "Disable colorized output").Bool()
	noColour            = cli.Flag("no-colour", "Alias for --no-color").Hidden().Bool()

	filterUnverified           = cli.Flag("filter-unverified", "Only output first unverified result per chunk per detector if there are more than one results.").Bool()
	filterEntropy              = cli.Flag("filter-entropy", "Filter unverified results with Shannon entropy. Start with 3.0.").Float64()
	scanEntireChunk            = cli.Flag("scan-entire-chunk", "Scan the entire chunk for secrets.").Hidden().Default("false").Bool()
	compareDetectionStrategies = cli.Flag("compare-detection-strategies", "Compare different detection strategies for matching spans").Hidden().Default("false").Bool()
	configFilename             = cli.Flag("config", "Path to configuration file.").ExistingFile()
	// rules = cli.Flag("rules", "Path to file with custom rules.").String()
	printAvgDetectorTime = cli.Flag("print-avg-detector-time", "Print the average time spent on each detector.").Bool()
	noUpdate             = cli.Flag("no-update", "Don't check for updates.").Bool()
	fail                 = cli.Flag("fail", "Exit with code 183 if results are found.").Bool()
	verifiers            = cli.Flag("verifier", "Set custom verification endpoints.").StringMap()
	customVerifiersOnly  = cli.Flag("custom-verifiers-only", "Only use custom verification endpoints.").Bool()
	detectorTimeout      = cli.Flag("detector-timeout", "Maximum time to spend scanning chunks per detector (e.g., 30s).").Duration()
	archiveMaxSize       = cli.Flag("archive-max-size", "Maximum size of archive to scan. (Byte units eg. 512B, 2KB, 4MB)").Bytes()
	archiveMaxDepth      = cli.Flag("archive-max-depth", "Maximum depth of archive to scan.").Int()
	archiveTimeout       = cli.Flag("archive-timeout", "Maximum time to spend extracting an archive.").Duration()
	includeDetectors     = cli.Flag("include-detectors", "Comma separated list of detector types to include. Protobuf name or IDs may be used, as well as ranges.").Default("all").String()
	excludeDetectors     = cli.Flag("exclude-detectors", "Comma separated list of detector types to exclude. Protobuf name or IDs may be used, as well as ranges. IDs defined here take precedence over the include list.").String()
	jobReportFile        = cli.Flag("output-report", "Write a scan report to the provided path.").Hidden().OpenFile(os.O_WRONLY|os.O_CREATE|os.O_TRUNC, 0666)
	printOnce            = cli.Flag("print-once", "Only print the first occurrence of a result.").Bool()
	noVerificationCache  = cli.Flag("no-verification-cache", "Disable verification caching").Bool()

	// Add feature flags
	forceSkipBinaries  = cli.Flag("force-skip-binaries", "Force skipping binaries.").Bool()
	forceSkipArchives  = cli.Flag("force-skip-archives", "Force skipping archives.").Bool()
	skipAdditionalRefs = cli.Flag("skip-additional-refs", "Skip additional references.").Bool()
	userAgentSuffix    = cli.Flag("user-agent-suffix", "Suffix to add to User-Agent.").String()

	gitScan             = cli.Command("git", "Find credentials in git repositories.")
	gitScanURI          = gitScan.Arg("uri", "Git repository URL. https://, file://, or ssh:// schema expected.").Required().String()
	gitScanIncludePaths = gitScan.Flag("include-paths", "Path to file with newline separated regexes for files to include in scan.").Short('i').String()
	gitScanExcludePaths = gitScan.Flag("exclude-paths", "Path to file with newline separated regexes for files to exclude in scan.").Short('x').String()
	gitScanExcludeGlobs = gitScan.Flag("exclude-globs", "Comma separated list of globs to exclude in scan. This option filters at the `git log` level, resulting in faster scans.").String()
	gitScanSinceCommit  = gitScan.Flag("since-commit", "Commit to start scan from.").String()
	gitScanBranch       = gitScan.Flag("branch", "Branch to scan.").String()
	gitScanMaxDepth     = gitScan.Flag("max-depth", "Maximum depth of commits to scan.").Int()
	gitScanBare         = gitScan.Flag("bare", "Scan bare repository (e.g. useful while using in pre-receive hooks)").Bool()
	_                   = gitScan.Flag("allow", "No-op flag for backwards compat.").Bool()
	_                   = gitScan.Flag("entropy", "No-op flag for backwards compat.").Bool()
	_                   = gitScan.Flag("regex", "No-op flag for backwards compat.").Bool()

	githubScan                  = cli.Command("github", "Find credentials in GitHub repositories.")
	githubScanEndpoint          = githubScan.Flag("endpoint", "GitHub endpoint.").Default("https://api.github.com").String()
	githubScanRepos             = githubScan.Flag("repo", `GitHub repository to scan. You can repeat this flag. Example: "https://github.com/dustin-decker/secretsandstuff"`).Strings()
	githubScanOrgs              = githubScan.Flag("org", `GitHub organization to scan. You can repeat this flag. Example: "trufflesecurity"`).Strings()
	githubScanToken             = githubScan.Flag("token", "GitHub token. Can be provided with environment variable GITHUB_TOKEN.").Envar("GITHUB_TOKEN").String()
	githubIncludeForks          = githubScan.Flag("include-forks", "Include forks in scan.").Bool()
	githubIncludeMembers        = githubScan.Flag("include-members", "Include organization member repositories in scan.").Bool()
	githubIncludeRepos          = githubScan.Flag("include-repos", `Repositories to include in an org scan. This can also be a glob pattern. You can repeat this flag. Must use Github repo full name. Example: "trufflesecurity/trufflehog", "trufflesecurity/t*"`).Strings()
	githubIncludeWikis          = githubScan.Flag("include-wikis", "Include repository wikisin scan.").Bool()
	githubExcludeRepos          = githubScan.Flag("exclude-repos", `Repositories to exclude in an org scan. This can also be a glob pattern. You can repeat this flag. Must use Github repo full name. Example: "trufflesecurity/driftwood", "trufflesecurity/d*"`).Strings()
	githubScanIncludePaths      = githubScan.Flag("include-paths", "Path to file with newline separated regexes for files to include in scan.").Short('i').String()
	githubScanExcludePaths      = githubScan.Flag("exclude-paths", "Path to file with newline separated regexes for files to exclude in scan.").Short('x').String()
	githubScanIssueComments     = githubScan.Flag("issue-comments", "Include issue descriptions and comments in scan.").Bool()
	githubScanPRComments        = githubScan.Flag("pr-comments", "Include pull request descriptions and comments in scan.").Bool()
	githubScanGistComments      = githubScan.Flag("gist-comments", "Include gist comments in scan.").Bool()
	githubCommentsTimeframeDays = githubScan.Flag("comments-timeframe", "Number of days in the past to review when scanning issue, PR, and gist comments.").Uint32()
<<<<<<< HEAD
	githubAuthInUrl             = githubScan.Flag("auth-in-url", "Embed authentication credentials in repository URLs instead of using secure HTTP headers").Bool()
=======
	githubCloneDir              = githubScan.Flag("clone-dir", "The directory to clone repositories to.").String()
>>>>>>> 677f33ac

	// GitHub Cross Fork Object Reference Experimental Feature
	githubExperimentalScan = cli.Command("github-experimental", "Run an experimental GitHub scan. Must specify at least one experimental sub-module to run: object-discovery.")
	// GitHub Experimental SubModules
	githubExperimentalObjectDiscovery = githubExperimentalScan.Flag("object-discovery", "Discover hidden data objects in GitHub repositories.").Bool()
	// GitHub Experimental Options
	githubExperimentalToken              = githubExperimentalScan.Flag("token", "GitHub token. Can be provided with environment variable GITHUB_TOKEN.").Envar("GITHUB_TOKEN").String()
	githubExperimentalRepo               = githubExperimentalScan.Flag("repo", "GitHub repository to scan. Example: https://github.com/<user>/<repo>.git").Required().String()
	githubExperimentalCollisionThreshold = githubExperimentalScan.Flag("collision-threshold", "Threshold for short-sha collisions in object-discovery submodule. Default is 1.").Default("1").Int()
	githubExperimentalDeleteCache        = githubExperimentalScan.Flag("delete-cached-data", "Delete cached data after object-discovery secret scanning.").Bool()

	gitlabScan = cli.Command("gitlab", "Find credentials in GitLab repositories.")
	// TODO: Add more GitLab options
	gitlabScanEndpoint     = gitlabScan.Flag("endpoint", "GitLab endpoint.").Default("https://gitlab.com").String()
	gitlabScanRepos        = gitlabScan.Flag("repo", "GitLab repo url. You can repeat this flag. Leave empty to scan all repos accessible with provided credential. Example: https://gitlab.com/org/repo.git").Strings()
	gitlabScanToken        = gitlabScan.Flag("token", "GitLab token. Can be provided with environment variable GITLAB_TOKEN.").Envar("GITLAB_TOKEN").Required().String()
	gitlabScanIncludePaths = gitlabScan.Flag("include-paths", "Path to file with newline separated regexes for files to include in scan.").Short('i').String()
	gitlabScanExcludePaths = gitlabScan.Flag("exclude-paths", "Path to file with newline separated regexes for files to exclude in scan.").Short('x').String()
	gitlabScanIncludeRepos = gitlabScan.Flag("include-repos", `Repositories to include in an org scan. This can also be a glob pattern. You can repeat this flag. Must use Gitlab repo full name. Example: "trufflesecurity/trufflehog", "trufflesecurity/t*"`).Strings()
	gitlabScanExcludeRepos = gitlabScan.Flag("exclude-repos", `Repositories to exclude in an org scan. This can also be a glob pattern. You can repeat this flag. Must use Gitlab repo full name. Example: "trufflesecurity/driftwood", "trufflesecurity/d*"`).Strings()
	gitlabAuthInUrl        = gitlabScan.Flag("auth-in-url", "Embed authentication credentials in repository URLs instead of using secure HTTP headers").Bool()

	filesystemScan  = cli.Command("filesystem", "Find credentials in a filesystem.")
	filesystemPaths = filesystemScan.Arg("path", "Path to file or directory to scan.").Strings()
	// DEPRECATED: --directory is deprecated in favor of arguments.
	filesystemDirectories = filesystemScan.Flag("directory", "Path to directory to scan. You can repeat this flag.").Strings()
	// TODO: Add more filesystem scan options. Currently only supports scanning a list of directories.
	// filesystemScanRecursive = filesystemScan.Flag("recursive", "Scan recursively.").Short('r').Bool()
	filesystemScanIncludePaths = filesystemScan.Flag("include-paths", "Path to file with newline separated regexes for files to include in scan.").Short('i').String()
	filesystemScanExcludePaths = filesystemScan.Flag("exclude-paths", "Path to file with newline separated regexes for files to exclude in scan.").Short('x').String()

	s3Scan              = cli.Command("s3", "Find credentials in S3 buckets.")
	s3ScanKey           = s3Scan.Flag("key", "S3 key used to authenticate. Can be provided with environment variable AWS_ACCESS_KEY_ID.").Envar("AWS_ACCESS_KEY_ID").String()
	s3ScanRoleArns      = s3Scan.Flag("role-arn", "Specify the ARN of an IAM role to assume for scanning. You can repeat this flag.").Strings()
	s3ScanSecret        = s3Scan.Flag("secret", "S3 secret used to authenticate. Can be provided with environment variable AWS_SECRET_ACCESS_KEY.").Envar("AWS_SECRET_ACCESS_KEY").String()
	s3ScanSessionToken  = s3Scan.Flag("session-token", "S3 session token used to authenticate temporary credentials. Can be provided with environment variable AWS_SESSION_TOKEN.").Envar("AWS_SESSION_TOKEN").String()
	s3ScanCloudEnv      = s3Scan.Flag("cloud-environment", "Use IAM credentials in cloud environment.").Bool()
	s3ScanBuckets       = s3Scan.Flag("bucket", "Name of S3 bucket to scan. You can repeat this flag. Incompatible with --ignore-bucket.").Strings()
	s3ScanIgnoreBuckets = s3Scan.Flag("ignore-bucket", "Name of S3 bucket to ignore. You can repeat this flag. Incompatible with --bucket.").Strings()
	s3ScanMaxObjectSize = s3Scan.Flag("max-object-size", "Maximum size of objects to scan. Objects larger than this will be skipped. (Byte units eg. 512B, 2KB, 4MB)").Default("250MB").Bytes()

	gcsScan           = cli.Command("gcs", "Find credentials in GCS buckets.")
	gcsProjectID      = gcsScan.Flag("project-id", "GCS project ID used to authenticate. Can NOT be used with unauth scan. Can be provided with environment variable GOOGLE_CLOUD_PROJECT.").Envar("GOOGLE_CLOUD_PROJECT").String()
	gcsCloudEnv       = gcsScan.Flag("cloud-environment", "Use Application Default Credentials, IAM credentials to authenticate.").Bool()
	gcsServiceAccount = gcsScan.Flag("service-account", "Path to GCS service account JSON file.").ExistingFile()
	gcsWithoutAuth    = gcsScan.Flag("without-auth", "Scan GCS buckets without authentication. This will only work for public buckets").Bool()
	gcsAPIKey         = gcsScan.Flag("api-key", "GCS API key used to authenticate. Can be provided with environment variable GOOGLE_API_KEY.").Envar("GOOGLE_API_KEY").String()
	gcsIncludeBuckets = gcsScan.Flag("include-buckets", "Buckets to scan. Comma separated list of buckets. You can repeat this flag. Globs are supported").Short('I').Strings()
	gcsExcludeBuckets = gcsScan.Flag("exclude-buckets", "Buckets to exclude from scan. Comma separated list of buckets. Globs are supported").Short('X').Strings()
	gcsIncludeObjects = gcsScan.Flag("include-objects", "Objects to scan. Comma separated list of objects. you can repeat this flag. Globs are supported").Short('i').Strings()
	gcsExcludeObjects = gcsScan.Flag("exclude-objects", "Objects to exclude from scan. Comma separated list of objects. You can repeat this flag. Globs are supported").Short('x').Strings()
	gcsMaxObjectSize  = gcsScan.Flag("max-object-size", "Maximum size of objects to scan. Objects larger than this will be skipped. (Byte units eg. 512B, 2KB, 4MB)").Default("10MB").Bytes()

	syslogScan     = cli.Command("syslog", "Scan syslog")
	syslogAddress  = syslogScan.Flag("address", "Address and port to listen on for syslog. Example: 127.0.0.1:514").String()
	syslogProtocol = syslogScan.Flag("protocol", "Protocol to listen on. udp or tcp").String()
	syslogTLSCert  = syslogScan.Flag("cert", "Path to TLS cert.").String()
	syslogTLSKey   = syslogScan.Flag("key", "Path to TLS key.").String()
	syslogFormat   = syslogScan.Flag("format", "Log format. Can be rfc3164 or rfc5424").String()

	circleCiScan      = cli.Command("circleci", "Scan CircleCI")
	circleCiScanToken = circleCiScan.Flag("token", "CircleCI token. Can also be provided with environment variable").Envar("CIRCLECI_TOKEN").Required().String()

	dockerScan       = cli.Command("docker", "Scan Docker Image")
	dockerScanImages = dockerScan.Flag("image", "Docker image to scan. Use the file:// prefix to point to a local tarball, otherwise a image registry is assumed.").Required().Strings()
	dockerScanToken  = dockerScan.Flag("token", "Docker bearer token. Can also be provided with environment variable").Envar("DOCKER_TOKEN").String()

	travisCiScan      = cli.Command("travisci", "Scan TravisCI")
	travisCiScanToken = travisCiScan.Flag("token", "TravisCI token. Can also be provided with environment variable").Envar("TRAVISCI_TOKEN").Required().String()

	// Postman is hidden for now until we get more feedback from the community.
	postmanScan  = cli.Command("postman", "Scan Postman")
	postmanToken = postmanScan.Flag("token", "Postman token. Can also be provided with environment variable").Envar("POSTMAN_TOKEN").String()

	postmanWorkspaces   = postmanScan.Flag("workspace", "Postman workspace to scan. You can repeat this flag. Deprecated flag.").Hidden().Strings()
	postmanWorkspaceIDs = postmanScan.Flag("workspace-id", "Postman workspace ID to scan. You can repeat this flag.").Strings()

	postmanCollections   = postmanScan.Flag("collection", "Postman collection to scan. You can repeat this flag. Deprecated flag.").Hidden().Strings()
	postmanCollectionIDs = postmanScan.Flag("collection-id", "Postman collection ID to scan. You can repeat this flag.").Strings()

	postmanEnvironments = postmanScan.Flag("environment", "Postman environment to scan. You can repeat this flag.").Strings()

	postmanIncludeCollections   = postmanScan.Flag("include-collections", "Collections to include in scan. You can repeat this flag. Deprecated flag.").Hidden().Strings()
	postmanIncludeCollectionIDs = postmanScan.Flag("include-collection-id", "Collection ID to include in scan. You can repeat this flag.").Strings()

	postmanIncludeEnvironments = postmanScan.Flag("include-environments", "Environments to include in scan. You can repeat this flag.").Strings()

	postmanExcludeCollections   = postmanScan.Flag("exclude-collections", "Collections to exclude from scan. You can repeat this flag. Deprecated flag.").Hidden().Strings()
	postmanExcludeCollectionIDs = postmanScan.Flag("exclude-collection-id", "Collection ID to exclude from scan. You can repeat this flag.").Strings()

	postmanExcludeEnvironments = postmanScan.Flag("exclude-environments", "Environments to exclude from scan. You can repeat this flag.").Strings()
	postmanWorkspacePaths      = postmanScan.Flag("workspace-paths", "Path to Postman workspaces.").Strings()
	postmanCollectionPaths     = postmanScan.Flag("collection-paths", "Path to Postman collections.").Strings()
	postmanEnvironmentPaths    = postmanScan.Flag("environment-paths", "Path to Postman environments.").Strings()

	elasticsearchScan           = cli.Command("elasticsearch", "Scan Elasticsearch")
	elasticsearchNodes          = elasticsearchScan.Flag("nodes", "Elasticsearch nodes").Envar("ELASTICSEARCH_NODES").Strings()
	elasticsearchUsername       = elasticsearchScan.Flag("username", "Elasticsearch username").Envar("ELASTICSEARCH_USERNAME").String()
	elasticsearchPassword       = elasticsearchScan.Flag("password", "Elasticsearch password").Envar("ELASTICSEARCH_PASSWORD").String()
	elasticsearchServiceToken   = elasticsearchScan.Flag("service-token", "Elasticsearch service token").Envar("ELASTICSEARCH_SERVICE_TOKEN").String()
	elasticsearchCloudId        = elasticsearchScan.Flag("cloud-id", "Elasticsearch cloud ID. Can also be provided with environment variable").Envar("ELASTICSEARCH_CLOUD_ID").String()
	elasticsearchAPIKey         = elasticsearchScan.Flag("api-key", "Elasticsearch API key. Can also be provided with environment variable").Envar("ELASTICSEARCH_API_KEY").String()
	elasticsearchIndexPattern   = elasticsearchScan.Flag("index-pattern", "Filters the indices to search").Default("*").Envar("ELASTICSEARCH_INDEX_PATTERN").String()
	elasticsearchQueryJSON      = elasticsearchScan.Flag("query-json", "Filters the documents to search").Envar("ELASTICSEARCH_QUERY_JSON").String()
	elasticsearchSinceTimestamp = elasticsearchScan.Flag("since-timestamp", "Filters the documents to search to those created since this timestamp; overrides any timestamp from --query-json").Envar("ELASTICSEARCH_SINCE_TIMESTAMP").String()
	elasticsearchBestEffortScan = elasticsearchScan.Flag("best-effort-scan", "Attempts to continuously scan a cluster").Envar("ELASTICSEARCH_BEST_EFFORT_SCAN").Bool()

	jenkinsScan                  = cli.Command("jenkins", "Scan Jenkins")
	jenkinsURL                   = jenkinsScan.Flag("url", "Jenkins URL").Envar("JENKINS_URL").Required().String()
	jenkinsUsername              = jenkinsScan.Flag("username", "Jenkins username").Envar("JENKINS_USERNAME").String()
	jenkinsPassword              = jenkinsScan.Flag("password", "Jenkins password").Envar("JENKINS_PASSWORD").String()
	jenkinsInsecureSkipVerifyTLS = jenkinsScan.Flag("insecure-skip-verify-tls", "Skip TLS verification").Envar("JENKINS_INSECURE_SKIP_VERIFY_TLS").Bool()

	huggingfaceScan     = cli.Command("huggingface", "Find credentials in HuggingFace datasets, models and spaces.")
	huggingfaceEndpoint = huggingfaceScan.Flag("endpoint", "HuggingFace endpoint.").Default("https://huggingface.co").String()
	huggingfaceModels   = huggingfaceScan.Flag("model", "HuggingFace model to scan. You can repeat this flag. Example: 'username/model'").Strings()
	huggingfaceSpaces   = huggingfaceScan.Flag("space", "HuggingFace space to scan. You can repeat this flag. Example: 'username/space'").Strings()
	huggingfaceDatasets = huggingfaceScan.Flag("dataset", "HuggingFace dataset to scan. You can repeat this flag. Example: 'username/dataset'").Strings()
	huggingfaceOrgs     = huggingfaceScan.Flag("org", `HuggingFace organization to scan. You can repeat this flag. Example: "trufflesecurity"`).Strings()
	huggingfaceUsers    = huggingfaceScan.Flag("user", `HuggingFace user to scan. You can repeat this flag. Example: "trufflesecurity"`).Strings()
	huggingfaceToken    = huggingfaceScan.Flag("token", "HuggingFace token. Can be provided with environment variable HUGGINGFACE_TOKEN.").Envar("HUGGINGFACE_TOKEN").String()

	huggingfaceIncludeModels      = huggingfaceScan.Flag("include-models", "Models to include in scan. You can repeat this flag. Must use HuggingFace model full name. Example: 'username/model' (Only used with --user or --org)").Strings()
	huggingfaceIncludeSpaces      = huggingfaceScan.Flag("include-spaces", "Spaces to include in scan. You can repeat this flag. Must use HuggingFace space full name. Example: 'username/space' (Only used with --user or --org)").Strings()
	huggingfaceIncludeDatasets    = huggingfaceScan.Flag("include-datasets", "Datasets to include in scan. You can repeat this flag. Must use HuggingFace dataset full name. Example: 'username/dataset' (Only used with --user or --org)").Strings()
	huggingfaceIgnoreModels       = huggingfaceScan.Flag("ignore-models", "Models to ignore in scan. You can repeat this flag. Must use HuggingFace model full name. Example: 'username/model' (Only used with --user or --org)").Strings()
	huggingfaceIgnoreSpaces       = huggingfaceScan.Flag("ignore-spaces", "Spaces to ignore in scan. You can repeat this flag. Must use HuggingFace space full name. Example: 'username/space' (Only used with --user or --org)").Strings()
	huggingfaceIgnoreDatasets     = huggingfaceScan.Flag("ignore-datasets", "Datasets to ignore in scan. You can repeat this flag. Must use HuggingFace dataset full name. Example: 'username/dataset' (Only used with --user or --org)").Strings()
	huggingfaceSkipAllModels      = huggingfaceScan.Flag("skip-all-models", "Skip all model scans. (Only used with --user or --org)").Bool()
	huggingfaceSkipAllSpaces      = huggingfaceScan.Flag("skip-all-spaces", "Skip all space scans. (Only used with --user or --org)").Bool()
	huggingfaceSkipAllDatasets    = huggingfaceScan.Flag("skip-all-datasets", "Skip all dataset scans. (Only used with --user or --org)").Bool()
	huggingfaceIncludeDiscussions = huggingfaceScan.Flag("include-discussions", "Include discussions in scan.").Bool()
	huggingfaceIncludePrs         = huggingfaceScan.Flag("include-prs", "Include pull requests in scan.").Bool()

	stdinInputScan = cli.Command("stdin", "Find credentials from stdin.")
	multiScanScan  = cli.Command("multi-scan", "Find credentials in multiple sources defined in configuration.")

	analyzeCmd = analyzer.Command(cli)
)

func init() {
	_, _ = maxprocs.Set()

	for i, arg := range os.Args {
		if strings.HasPrefix(arg, "--") {
			split := strings.SplitN(arg, "=", 2)
			split[0] = strings.ReplaceAll(split[0], "_", "-")
			os.Args[i] = strings.Join(split, "=")
		}
	}

	cli.Version("trufflehog " + version.BuildVersion)

	// Support -h for help
	cli.HelpFlag.Short('h')
	cmd = kingpin.MustParse(cli.Parse(os.Args[1:]))

	// Configure logging.
	switch {
	case *trace:
		log.SetLevel(5)
	case *debug:
		log.SetLevel(2)
	default:
		l := int8(*logLevel)
		if l < -1 || l > 5 {
			fmt.Fprintf(os.Stderr, "invalid log level: %d\n", *logLevel)
			os.Exit(1)
		}

		if l == -1 {
			// Zap uses "5" as the value for fatal.
			// We need to pass in "-5" because `SetLevel` passes the negation.
			log.SetLevel(-5)
		} else {
			log.SetLevel(l)
		}
	}

	if *noColor || *noColour {
		color.NoColor = true // disables colorized output
	}
}

func main() {
	// setup logger
	logFormat := log.WithConsoleSink
	if *jsonOut {
		logFormat = log.WithJSONSink
	}
	logger, sync := log.New("trufflehog", logFormat(os.Stderr, log.WithGlobalRedaction()))
	// make it the default logger for contexts
	context.SetDefaultLogger(logger)

	if *localDev {
		run(overseer.State{})
		os.Exit(0)
	}

	defer func() { _ = sync() }()
	logFatal := logFatalFunc(logger)

	updateCfg := overseer.Config{
		Program:       run,
		Debug:         *debug,
		RestartSignal: syscall.SIGTERM,
		// TODO: Eventually add a PreUpgrade func for signature check w/ x509 PKCS1v15
		// PreUpgrade: checkUpdateSignature(binaryPath string),
	}

	if !*noUpdate {
		topLevelCmd, _, _ := strings.Cut(cmd, " ")
		updateCfg.Fetcher = updater.Fetcher(topLevelCmd)
	}
	if version.BuildVersion == "dev" {
		updateCfg.Fetcher = nil
	}

	err := overseer.RunErr(updateCfg)
	if err != nil {
		logFatal(err, "error occurred with trufflehog updater 🐷")
	}
}

func run(state overseer.State) {

	ctx, cancel := context.WithCancelCause(context.Background())
	defer cancel(nil)

	go func() {
		if err := cleantemp.CleanTempArtifacts(ctx); err != nil {
			ctx.Logger().Error(err, "error cleaning temporary artifacts")
		}
	}()

	logger := ctx.Logger()
	logFatal := logFatalFunc(logger)

	killSignal := make(chan os.Signal, 1)
	signal.Notify(killSignal, syscall.SIGINT, syscall.SIGTERM, syscall.SIGQUIT)
	go func() {
		<-killSignal
		logger.Info("Received signal, shutting down.")
		cancel(fmt.Errorf("canceling context due to signal"))

		if err := cleantemp.CleanTempArtifacts(ctx); err != nil {
			logger.Error(err, "error cleaning temporary artifacts")
		} else {
			logger.Info("cleaned temporary artifacts")
		}
		os.Exit(0)
	}()

	logger.V(2).Info(fmt.Sprintf("trufflehog %s", version.BuildVersion))

	if *githubScanToken != "" {
		// NOTE: this kludge is here to do an authenticated shallow commit
		// TODO: refactor to better pass credentials
		os.Setenv("GITHUB_TOKEN", *githubScanToken)
	}

	// When setting a base commit, chunks must be scanned in order.
	if *gitScanSinceCommit != "" {
		*concurrency = 1
	}

	if *profile {
		runtime.SetBlockProfileRate(1)
		runtime.SetMutexProfileFraction(-1)
		go func() {
			router := http.NewServeMux()
			router.Handle("/debug/pprof/", http.DefaultServeMux)
			router.Handle("/debug/fgprof", fgprof.Handler())
			logger.Info("starting pprof and fgprof server on :18066 /debug/pprof and /debug/fgprof")
			if err := http.ListenAndServe(":18066", router); err != nil {
				logger.Error(err, "error serving pprof and fgprof")
			}
		}()
	}

	// Set feature configurations from CLI flags
	if *forceSkipBinaries {
		feature.ForceSkipBinaries.Store(true)
	}

	if *forceSkipArchives {
		feature.ForceSkipArchives.Store(true)
	}

	if *skipAdditionalRefs {
		feature.SkipAdditionalRefs.Store(true)
	}

	if *userAgentSuffix != "" {
		feature.UserAgentSuffix.Store(*userAgentSuffix)
	}

	// OSS Default APK handling on
	feature.EnableAPKHandler.Store(true)

	conf := &config.Config{}
	if *configFilename != "" {
		var err error
		conf, err = config.Read(*configFilename)
		if err != nil {
			logFatal(err, "error parsing the provided configuration file")
		}
	}

	if *detectorTimeout != 0 {
		logger.Info("Setting detector timeout", "timeout", detectorTimeout.String())
		engine.SetDetectorTimeout(*detectorTimeout)
		detectors.OverrideDetectorTimeout(*detectorTimeout)
	}
	if *archiveMaxSize != 0 {
		handlers.SetArchiveMaxSize(int(*archiveMaxSize))
	}
	if *archiveMaxDepth != 0 {
		handlers.SetArchiveMaxDepth(*archiveMaxDepth)
	}
	if *archiveTimeout != 0 {
		handlers.SetArchiveMaxTimeout(*archiveTimeout)
	}

	// Set how the engine will print its results.
	var printer engine.Printer
	switch {
	case *jsonLegacy:
		printer = new(output.LegacyJSONPrinter)
	case *jsonOut:
		printer = new(output.JSONPrinter)
	case *gitHubActionsFormat:
		printer = new(output.GitHubActionsPrinter)
	default:
		printer = new(output.PlainPrinter)
	}

	if !*jsonLegacy && !*jsonOut {
		fmt.Fprintf(os.Stderr, "🐷🔑🐷  TruffleHog. Unearth your secrets. 🐷🔑🐷\n\n")
	}

	// Parse --results flag.
	if *onlyVerified {
		r := "verified"
		results = &r
	}
	parsedResults, err := parseResults(results)
	if err != nil {
		logFatal(err, "failed to configure results flag")
	}

	verificationCacheMetrics := verificationcache.InMemoryMetrics{}

	engConf := engine.Config{
		Concurrency:       *concurrency,
		ConfiguredSources: conf.Sources,
		// The engine must always be configured with the list of
		// default detectors, which can be further filtered by the
		// user. The filters are applied by the engine and are only
		// subtractive.
		Detectors:                append(defaults.DefaultDetectors(), conf.Detectors...),
		Verify:                   !*noVerification,
		IncludeDetectors:         *includeDetectors,
		ExcludeDetectors:         *excludeDetectors,
		CustomVerifiersOnly:      *customVerifiersOnly,
		VerifierEndpoints:        *verifiers,
		Dispatcher:               engine.NewPrinterDispatcher(printer),
		FilterUnverified:         *filterUnverified,
		FilterEntropy:            *filterEntropy,
		Results:                  parsedResults,
		PrintAvgDetectorTime:     *printAvgDetectorTime,
		PrintOnce:                *printOnce,
		ShouldScanEntireChunk:    *scanEntireChunk,
		VerificationCacheMetrics: &verificationCacheMetrics,
	}

	if !*noVerificationCache {
		engConf.VerificationResultCache = simple.NewCache[detectors.Result]()
	}

	// Check that there are no sources defined for non-scan subcommands. If
	// there are, return an error as it is ambiguous what the user is
	// trying to do.
	if cmd != multiScanScan.FullCommand() && len(conf.Sources) > 0 {
		logFatal(
			fmt.Errorf("ambiguous configuration"),
			"sources should only be defined in configuration for the 'multi-scan' command",
		)
	}

	if *compareDetectionStrategies {
		if err := compareScans(ctx, cmd, engConf); err != nil {
			logFatal(err, "error comparing detection strategies")
		}
		return
	}

	topLevelSubCommand, _, _ := strings.Cut(cmd, " ")
	switch topLevelSubCommand {
	case analyzeCmd.FullCommand():
		analyzer.Run(cmd)
	default:
		metrics, err := runSingleScan(ctx, cmd, engConf)
		if err != nil {
			logFatal(err, "error running scan")
		}

		verificationCacheMetricsSnapshot := struct {
			Hits                    int32
			Misses                  int32
			HitsWasted              int32
			AttemptsSaved           int32
			VerificationTimeSpentMS int64
		}{
			Hits:                    verificationCacheMetrics.ResultCacheHits.Load(),
			Misses:                  verificationCacheMetrics.ResultCacheMisses.Load(),
			HitsWasted:              verificationCacheMetrics.ResultCacheHitsWasted.Load(),
			AttemptsSaved:           verificationCacheMetrics.CredentialVerificationsSaved.Load(),
			VerificationTimeSpentMS: verificationCacheMetrics.FromDataVerifyTimeSpentMS.Load(),
		}

		// Print results.
		logger.Info("finished scanning",
			"chunks", metrics.ChunksScanned,
			"bytes", metrics.BytesScanned,
			"verified_secrets", metrics.VerifiedSecretsFound,
			"unverified_secrets", metrics.UnverifiedSecretsFound,
			"scan_duration", metrics.ScanDuration.String(),
			"trufflehog_version", version.BuildVersion,
			"verification_caching", verificationCacheMetricsSnapshot,
		)

		if metrics.hasFoundResults && *fail {
			logger.V(2).Info("exiting with code 183 because results were found")
			os.Exit(183)
		}
	}
}

func compareScans(ctx context.Context, cmd string, cfg engine.Config) error {
	var (
		entireMetrics    metrics
		maxLengthMetrics metrics
		err              error
	)

	var wg sync.WaitGroup
	wg.Add(1)

	go func() {
		defer wg.Done()
		// Run scan with entire chunk span calculator.
		cfg.ShouldScanEntireChunk = true
		entireMetrics, err = runSingleScan(ctx, cmd, cfg)
		if err != nil {
			ctx.Logger().Error(err, "error running scan with entire chunk span calculator")
		}
	}()

	// Run scan with max-length span calculator.
	maxLengthMetrics, err = runSingleScan(ctx, cmd, cfg)
	if err != nil {
		return fmt.Errorf("error running scan with custom span calculator: %v", err)
	}

	wg.Wait()

	return compareMetrics(maxLengthMetrics.Metrics, entireMetrics.Metrics)
}

func compareMetrics(customMetrics, entireMetrics engine.Metrics) error {
	fmt.Printf("Comparison of scan results: \n")
	fmt.Printf("Custom span - Chunks: %d, Bytes: %d, Verified Secrets: %d, Unverified Secrets: %d, Duration: %s\n",
		customMetrics.ChunksScanned, customMetrics.BytesScanned, customMetrics.VerifiedSecretsFound, customMetrics.UnverifiedSecretsFound, customMetrics.ScanDuration.String())
	fmt.Printf("Entire chunk - Chunks: %d, Bytes: %d, Verified Secrets: %d, Unverified Secrets: %d, Duration: %s\n",
		entireMetrics.ChunksScanned, entireMetrics.BytesScanned, entireMetrics.VerifiedSecretsFound, entireMetrics.UnverifiedSecretsFound, entireMetrics.ScanDuration.String())

	// Check for differences in scan metrics.
	if customMetrics.ChunksScanned != entireMetrics.ChunksScanned ||
		customMetrics.BytesScanned != entireMetrics.BytesScanned ||
		customMetrics.VerifiedSecretsFound != entireMetrics.VerifiedSecretsFound {
		return fmt.Errorf("scan metrics do not match")
	}

	return nil
}

type metrics struct {
	engine.Metrics
	hasFoundResults bool
}

func runSingleScan(ctx context.Context, cmd string, cfg engine.Config) (metrics, error) {
	var scanMetrics metrics

	// Setup job report writer if provided
	var jobReportWriter io.WriteCloser
	if *jobReportFile != nil {
		jobReportWriter = *jobReportFile
	}

	handleFinishedMetrics := func(ctx context.Context, finishedMetrics <-chan sources.UnitMetrics, jobReportWriter io.WriteCloser) {
		go func() {
			defer func() {
				jobReportWriter.Close()
				if namer, ok := jobReportWriter.(interface{ Name() string }); ok {
					ctx.Logger().Info("report written", "path", namer.Name())
				} else {
					ctx.Logger().Info("report written")
				}
			}()

			for metrics := range finishedMetrics {
				metrics.Errors = common.ExportErrors(metrics.Errors...)
				details, err := json.Marshal(map[string]any{
					"version": 1,
					"data":    metrics,
				})
				if err != nil {
					ctx.Logger().Error(err, "error marshalling job details")
					continue
				}
				if _, err := jobReportWriter.Write(append(details, '\n')); err != nil {
					ctx.Logger().Error(err, "error writing to file")
				}
			}
		}()
	}

	const defaultOutputBufferSize = 64
	opts := []func(*sources.SourceManager){
		sources.WithConcurrentSources(cfg.Concurrency),
		sources.WithConcurrentUnits(cfg.Concurrency),
		sources.WithSourceUnits(),
		sources.WithBufferedOutput(defaultOutputBufferSize),
	}

	if jobReportWriter != nil {
		unitHook, finishedMetrics := sources.NewUnitHook(ctx)
		opts = append(opts, sources.WithReportHook(unitHook))
		handleFinishedMetrics(ctx, finishedMetrics, jobReportWriter)
	}

	cfg.SourceManager = sources.NewManager(opts...)

	eng, err := engine.NewEngine(ctx, &cfg)
	if err != nil {
		return scanMetrics, fmt.Errorf("error initializing engine: %v", err)
	}
	eng.Start(ctx)

	defer func() {
		// Clean up temporary artifacts.
		if err := cleantemp.CleanTempArtifacts(ctx); err != nil {
			ctx.Logger().Error(err, "error cleaning temp artifacts")
		}
	}()

	var refs []sources.JobProgressRef
	switch cmd {
	case gitScan.FullCommand():
		// validate the commit for local repository only
		if *gitScanSinceCommit != "" && strings.HasPrefix(*gitScanURI, "file") {
			if !isValidCommit(*gitScanURI, *gitScanSinceCommit) {
				ctx.Logger().Info("Warning: The provided commit hash appears to be invalid.")
			}
		}

		gitCfg := sources.GitConfig{
			URI:              *gitScanURI,
			IncludePathsFile: *gitScanIncludePaths,
			ExcludePathsFile: *gitScanExcludePaths,
			HeadRef:          *gitScanBranch,
			BaseRef:          *gitScanSinceCommit,
			MaxDepth:         *gitScanMaxDepth,
			Bare:             *gitScanBare,
			ExcludeGlobs:     *gitScanExcludeGlobs,
		}
		if ref, err := eng.ScanGit(ctx, gitCfg); err != nil {
			return scanMetrics, fmt.Errorf("failed to scan Git: %v", err)
		} else {
			refs = []sources.JobProgressRef{ref}
		}
	case githubScan.FullCommand():
		filter, err := common.FilterFromFiles(*githubScanIncludePaths, *githubScanExcludePaths)
		if err != nil {
			return scanMetrics, fmt.Errorf("could not create filter: %v", err)
		}
		if len(*githubScanOrgs) == 0 && len(*githubScanRepos) == 0 {
			return scanMetrics, fmt.Errorf("invalid config: you must specify at least one organization or repository")
		}

		cfg := sources.GithubConfig{
			Endpoint:                   *githubScanEndpoint,
			Token:                      *githubScanToken,
			IncludeForks:               *githubIncludeForks,
			IncludeMembers:             *githubIncludeMembers,
			IncludeWikis:               *githubIncludeWikis,
			Concurrency:                *concurrency,
			ExcludeRepos:               *githubExcludeRepos,
			IncludeRepos:               *githubIncludeRepos,
			Repos:                      *githubScanRepos,
			Orgs:                       *githubScanOrgs,
			IncludeIssueComments:       *githubScanIssueComments,
			IncludePullRequestComments: *githubScanPRComments,
			IncludeGistComments:        *githubScanGistComments,
			CommentsTimeframeDays:      *githubCommentsTimeframeDays,
			CloneDirectory:             *githubCloneDir,
			Filter:                     filter,
			AuthInUrl:                  *githubAuthInUrl,
		}
		if ref, err := eng.ScanGitHub(ctx, cfg); err != nil {
			return scanMetrics, fmt.Errorf("failed to scan Github: %v", err)
		} else {
			refs = []sources.JobProgressRef{ref}
		}
	case githubExperimentalScan.FullCommand():
		cfg := sources.GitHubExperimentalConfig{
			Token:              *githubExperimentalToken,
			Repository:         *githubExperimentalRepo,
			ObjectDiscovery:    *githubExperimentalObjectDiscovery,
			CollisionThreshold: *githubExperimentalCollisionThreshold,
			DeleteCachedData:   *githubExperimentalDeleteCache,
		}
		if ref, err := eng.ScanGitHubExperimental(ctx, cfg); err != nil {
			return scanMetrics, fmt.Errorf("failed to scan using Github Experimental: %v", err)
		} else {
			refs = []sources.JobProgressRef{ref}
		}
	case gitlabScan.FullCommand():
		filter, err := common.FilterFromFiles(*gitlabScanIncludePaths, *gitlabScanExcludePaths)
		if err != nil {
			return scanMetrics, fmt.Errorf("could not create filter: %v", err)
		}

		cfg := sources.GitlabConfig{
			Endpoint:     *gitlabScanEndpoint,
			Token:        *gitlabScanToken,
			Repos:        *gitlabScanRepos,
			IncludeRepos: *gitlabScanIncludeRepos,
			ExcludeRepos: *gitlabScanExcludeRepos,
			Filter:       filter,
			AuthInUrl:    *gitlabAuthInUrl,
		}
		if ref, err := eng.ScanGitLab(ctx, cfg); err != nil {
			return scanMetrics, fmt.Errorf("failed to scan GitLab: %v", err)
		} else {
			refs = []sources.JobProgressRef{ref}
		}
	case filesystemScan.FullCommand():
		if len(*filesystemDirectories) > 0 {
			ctx.Logger().Info("--directory flag is deprecated, please pass directories as arguments")
		}
		paths := make([]string, 0, len(*filesystemPaths)+len(*filesystemDirectories))
		paths = append(paths, *filesystemPaths...)
		paths = append(paths, *filesystemDirectories...)
		cfg := sources.FilesystemConfig{
			Paths:            paths,
			IncludePathsFile: *filesystemScanIncludePaths,
			ExcludePathsFile: *filesystemScanExcludePaths,
		}
		if ref, err := eng.ScanFileSystem(ctx, cfg); err != nil {
			return scanMetrics, fmt.Errorf("failed to scan filesystem: %v", err)
		} else {
			refs = []sources.JobProgressRef{ref}
		}
	case s3Scan.FullCommand():
		cfg := sources.S3Config{
			Key:           *s3ScanKey,
			Secret:        *s3ScanSecret,
			SessionToken:  *s3ScanSessionToken,
			Buckets:       *s3ScanBuckets,
			IgnoreBuckets: *s3ScanIgnoreBuckets,
			Roles:         *s3ScanRoleArns,
			CloudCred:     *s3ScanCloudEnv,
			MaxObjectSize: int64(*s3ScanMaxObjectSize),
		}
		if ref, err := eng.ScanS3(ctx, cfg); err != nil {
			return scanMetrics, fmt.Errorf("failed to scan S3: %v", err)
		} else {
			refs = []sources.JobProgressRef{ref}
		}
	case syslogScan.FullCommand():
		cfg := sources.SyslogConfig{
			Address:     *syslogAddress,
			Format:      *syslogFormat,
			Protocol:    *syslogProtocol,
			CertPath:    *syslogTLSCert,
			KeyPath:     *syslogTLSKey,
			Concurrency: *concurrency,
		}
		if ref, err := eng.ScanSyslog(ctx, cfg); err != nil {
			return scanMetrics, fmt.Errorf("failed to scan syslog: %v", err)
		} else {
			refs = []sources.JobProgressRef{ref}
		}
	case circleCiScan.FullCommand():
		if ref, err := eng.ScanCircleCI(ctx, *circleCiScanToken); err != nil {
			return scanMetrics, fmt.Errorf("failed to scan CircleCI: %v", err)
		} else {
			refs = []sources.JobProgressRef{ref}
		}
	case travisCiScan.FullCommand():
		if ref, err := eng.ScanTravisCI(ctx, *travisCiScanToken); err != nil {
			return scanMetrics, fmt.Errorf("failed to scan TravisCI: %v", err)
		} else {
			refs = []sources.JobProgressRef{ref}
		}
	case gcsScan.FullCommand():
		cfg := sources.GCSConfig{
			ProjectID:      *gcsProjectID,
			CloudCred:      *gcsCloudEnv,
			ServiceAccount: *gcsServiceAccount,
			WithoutAuth:    *gcsWithoutAuth,
			ApiKey:         *gcsAPIKey,
			IncludeBuckets: commaSeparatedToSlice(*gcsIncludeBuckets),
			ExcludeBuckets: commaSeparatedToSlice(*gcsExcludeBuckets),
			IncludeObjects: commaSeparatedToSlice(*gcsIncludeObjects),
			ExcludeObjects: commaSeparatedToSlice(*gcsExcludeObjects),
			Concurrency:    *concurrency,
			MaxObjectSize:  int64(*gcsMaxObjectSize),
		}
		if ref, err := eng.ScanGCS(ctx, cfg); err != nil {
			return scanMetrics, fmt.Errorf("failed to scan GCS: %v", err)
		} else {
			refs = []sources.JobProgressRef{ref}
		}
	case dockerScan.FullCommand():
		cfg := sources.DockerConfig{
			BearerToken:       *dockerScanToken,
			Images:            *dockerScanImages,
			UseDockerKeychain: *dockerScanToken == "",
		}
		if ref, err := eng.ScanDocker(ctx, cfg); err != nil {
			return scanMetrics, fmt.Errorf("failed to scan Docker: %v", err)
		} else {
			refs = []sources.JobProgressRef{ref}
		}
	case postmanScan.FullCommand():
		// handle deprecated flag
		workspaceIDs := make([]string, 0, len(*postmanWorkspaceIDs)+len(*postmanWorkspaces))
		workspaceIDs = append(workspaceIDs, *postmanWorkspaceIDs...)
		workspaceIDs = append(workspaceIDs, *postmanWorkspaces...)

		// handle deprecated flag
		collectionIDs := make([]string, 0, len(*postmanCollectionIDs)+len(*postmanCollections))
		collectionIDs = append(collectionIDs, *postmanCollectionIDs...)
		collectionIDs = append(collectionIDs, *postmanCollections...)

		// handle deprecated flag
		includeCollectionIDs := make([]string, 0, len(*postmanIncludeCollectionIDs)+len(*postmanIncludeCollections))
		includeCollectionIDs = append(includeCollectionIDs, *postmanIncludeCollectionIDs...)
		includeCollectionIDs = append(includeCollectionIDs, *postmanIncludeCollections...)

		// handle deprecated flag
		excludeCollectionIDs := make([]string, 0, len(*postmanExcludeCollectionIDs)+len(*postmanExcludeCollections))
		excludeCollectionIDs = append(excludeCollectionIDs, *postmanExcludeCollectionIDs...)
		excludeCollectionIDs = append(excludeCollectionIDs, *postmanExcludeCollections...)

		cfg := sources.PostmanConfig{
			Token:               *postmanToken,
			Workspaces:          workspaceIDs,
			Collections:         collectionIDs,
			Environments:        *postmanEnvironments,
			IncludeCollections:  includeCollectionIDs,
			IncludeEnvironments: *postmanIncludeEnvironments,
			ExcludeCollections:  excludeCollectionIDs,
			ExcludeEnvironments: *postmanExcludeEnvironments,
			CollectionPaths:     *postmanCollectionPaths,
			WorkspacePaths:      *postmanWorkspacePaths,
			EnvironmentPaths:    *postmanEnvironmentPaths,
		}
		if ref, err := eng.ScanPostman(ctx, cfg); err != nil {
			return scanMetrics, fmt.Errorf("failed to scan Postman: %v", err)
		} else {
			refs = []sources.JobProgressRef{ref}
		}
	case elasticsearchScan.FullCommand():
		cfg := sources.ElasticsearchConfig{
			Nodes:          *elasticsearchNodes,
			Username:       *elasticsearchUsername,
			Password:       *elasticsearchPassword,
			CloudID:        *elasticsearchCloudId,
			APIKey:         *elasticsearchAPIKey,
			ServiceToken:   *elasticsearchServiceToken,
			IndexPattern:   *elasticsearchIndexPattern,
			QueryJSON:      *elasticsearchQueryJSON,
			SinceTimestamp: *elasticsearchSinceTimestamp,
			BestEffortScan: *elasticsearchBestEffortScan,
		}
		if ref, err := eng.ScanElasticsearch(ctx, cfg); err != nil {
			return scanMetrics, fmt.Errorf("failed to scan Elasticsearch: %v", err)
		} else {
			refs = []sources.JobProgressRef{ref}
		}
	case jenkinsScan.FullCommand():
		cfg := engine.JenkinsConfig{
			Endpoint:              *jenkinsURL,
			InsecureSkipVerifyTLS: *jenkinsInsecureSkipVerifyTLS,
			Username:              *jenkinsUsername,
			Password:              *jenkinsPassword,
		}
		if ref, err := eng.ScanJenkins(ctx, cfg); err != nil {
			return scanMetrics, fmt.Errorf("failed to scan Jenkins: %v", err)
		} else {
			refs = []sources.JobProgressRef{ref}
		}
	case huggingfaceScan.FullCommand():
		if *huggingfaceEndpoint != "" {
			*huggingfaceEndpoint = strings.TrimRight(*huggingfaceEndpoint, "/")
		}

		if len(*huggingfaceModels) == 0 && len(*huggingfaceSpaces) == 0 && len(*huggingfaceDatasets) == 0 && len(*huggingfaceOrgs) == 0 && len(*huggingfaceUsers) == 0 {
			return scanMetrics, fmt.Errorf("invalid config: you must specify at least one organization, user, model, space or dataset")
		}

		cfg := engine.HuggingfaceConfig{
			Endpoint:           *huggingfaceEndpoint,
			Models:             *huggingfaceModels,
			Spaces:             *huggingfaceSpaces,
			Datasets:           *huggingfaceDatasets,
			Organizations:      *huggingfaceOrgs,
			Users:              *huggingfaceUsers,
			Token:              *huggingfaceToken,
			IncludeModels:      *huggingfaceIncludeModels,
			IncludeSpaces:      *huggingfaceIncludeSpaces,
			IncludeDatasets:    *huggingfaceIncludeDatasets,
			IgnoreModels:       *huggingfaceIgnoreModels,
			IgnoreSpaces:       *huggingfaceIgnoreSpaces,
			IgnoreDatasets:     *huggingfaceIgnoreDatasets,
			SkipAllModels:      *huggingfaceSkipAllModels,
			SkipAllSpaces:      *huggingfaceSkipAllSpaces,
			SkipAllDatasets:    *huggingfaceSkipAllDatasets,
			IncludeDiscussions: *huggingfaceIncludeDiscussions,
			IncludePrs:         *huggingfaceIncludePrs,
			Concurrency:        *concurrency,
		}
		if ref, err := eng.ScanHuggingface(ctx, cfg); err != nil {
			return scanMetrics, fmt.Errorf("failed to scan HuggingFace: %v", err)
		} else {
			refs = []sources.JobProgressRef{ref}
		}
	case multiScanScan.FullCommand():
		if *configFilename == "" {
			return scanMetrics, fmt.Errorf("missing required flag: --config")
		}
		if rs, err := eng.ScanConfig(ctx, cfg.ConfiguredSources...); err != nil {
			return scanMetrics, fmt.Errorf("failed to scan via config: %w", err)
		} else {
			refs = rs
		}
	case stdinInputScan.FullCommand():
		cfg := sources.StdinConfig{}
		if ref, err := eng.ScanStdinInput(ctx, cfg); err != nil {
			return scanMetrics, fmt.Errorf("failed to scan stdin input: %v", err)
		} else {
			refs = []sources.JobProgressRef{ref}
		}
	default:
		return scanMetrics, fmt.Errorf("invalid command: %s", cmd)
	}

	// Wait for all workers to finish.
	if err = eng.Finish(ctx); err != nil {
		return scanMetrics, fmt.Errorf("engine failed to finish execution: %v", err)
	}

	// Print any non-fatal errors reported during the scan.
	for _, ref := range refs {
		if errs := ref.Snapshot().Errors; len(errs) > 0 {
			errMsgs := make([]string, len(errs))
			for i := 0; i < len(errs); i++ {
				errMsgs[i] = errs[i].Error()
			}
			ctx.Logger().Error(nil, "encountered errors during scan",
				"job", ref.JobID,
				"source_name", ref.SourceName,
				"errors", errMsgs,
			)
		}
	}

	if *printAvgDetectorTime {
		printAverageDetectorTime(eng)
	}

	return metrics{Metrics: eng.GetMetrics(), hasFoundResults: eng.HasFoundResults()}, nil
}

// parseResults ensures that users provide valid CSV input to `--results`.
//
// This is a work-around to kingpin not supporting CSVs.
// See: https://github.com/trufflesecurity/trufflehog/pull/2372#issuecomment-1983868917
func parseResults(input *string) (map[string]struct{}, error) {
	if *input == "" {
		return nil, nil
	}

	var (
		values  = strings.Split(strings.ToLower(*input), ",")
		results = make(map[string]struct{}, 3)
	)
	for _, value := range values {
		switch value {
		case "verified", "unknown", "unverified", "filtered_unverified":
			results[value] = struct{}{}
		default:
			return nil, fmt.Errorf("invalid value '%s', valid values are 'verified,unknown,unverified,filtered_unverified'", value)
		}
	}
	return results, nil
}

// logFatalFunc returns a log.Fatal style function. Calling the returned
// function will terminate the program without cleanup.
func logFatalFunc(logger logr.Logger) func(error, string, ...any) {
	return func(err error, message string, keyAndVals ...any) {
		logger.Error(err, message, keyAndVals...)
		if err != nil {
			os.Exit(1)
			return
		}
		os.Exit(0)
	}
}

func commaSeparatedToSlice(s []string) []string {
	var result []string
	for _, items := range s {
		for _, item := range strings.Split(items, ",") {
			item = strings.TrimSpace(item)
			if item == "" {
				continue
			}
			result = append(result, item)
		}
	}
	return result
}

func printAverageDetectorTime(e *engine.Engine) {
	fmt.Fprintln(
		os.Stderr,
		"Average detector time is the measurement of average time spent on each detector when results are returned.",
	)
	for detectorName, duration := range e.GetDetectorsMetrics() {
		fmt.Fprintf(os.Stderr, "%s: %s\n", detectorName, duration)
	}
}

// Function to check if the commit is valid
func isValidCommit(uri, commit string) bool {
	// handle file:// urls
	repoPath, _ := strings.CutPrefix(uri, "file://") // remove the prefix to validate against the repo path
	output, err := exec.Command("git", "-C", repoPath, "cat-file", "-t", commit).Output()
	if err != nil {
		return false
	}

	return strings.TrimSpace(string(output)) == "commit"
}<|MERGE_RESOLUTION|>--- conflicted
+++ resolved
@@ -116,11 +116,8 @@
 	githubScanPRComments        = githubScan.Flag("pr-comments", "Include pull request descriptions and comments in scan.").Bool()
 	githubScanGistComments      = githubScan.Flag("gist-comments", "Include gist comments in scan.").Bool()
 	githubCommentsTimeframeDays = githubScan.Flag("comments-timeframe", "Number of days in the past to review when scanning issue, PR, and gist comments.").Uint32()
-<<<<<<< HEAD
 	githubAuthInUrl             = githubScan.Flag("auth-in-url", "Embed authentication credentials in repository URLs instead of using secure HTTP headers").Bool()
-=======
 	githubCloneDir              = githubScan.Flag("clone-dir", "The directory to clone repositories to.").String()
->>>>>>> 677f33ac
 
 	// GitHub Cross Fork Object Reference Experimental Feature
 	githubExperimentalScan = cli.Command("github-experimental", "Run an experimental GitHub scan. Must specify at least one experimental sub-module to run: object-discovery.")
