package main

import (
	"encoding/json"
	"fmt"
	"io"
	"net/http"
	_ "net/http/pprof"
	"os"
	"os/exec"
	"os/signal"
	"runtime"
	"strconv"
	"strings"
	"sync"
	"syscall"

	"github.com/alecthomas/kingpin/v2"
	"github.com/felixge/fgprof"
	"github.com/go-logr/logr"
	"github.com/jpillora/overseer"
	"go.uber.org/automaxprocs/maxprocs"

	"github.com/trufflesecurity/trufflehog/v3/pkg/analyzer"
	"github.com/trufflesecurity/trufflehog/v3/pkg/cache/simple"
	"github.com/trufflesecurity/trufflehog/v3/pkg/cleantemp"
	"github.com/trufflesecurity/trufflehog/v3/pkg/common"
	"github.com/trufflesecurity/trufflehog/v3/pkg/config"
	"github.com/trufflesecurity/trufflehog/v3/pkg/context"
	"github.com/trufflesecurity/trufflehog/v3/pkg/detectors"
	"github.com/trufflesecurity/trufflehog/v3/pkg/engine"
	"github.com/trufflesecurity/trufflehog/v3/pkg/engine/defaults"
	"github.com/trufflesecurity/trufflehog/v3/pkg/feature"
	"github.com/trufflesecurity/trufflehog/v3/pkg/handlers"
	"github.com/trufflesecurity/trufflehog/v3/pkg/log"
	"github.com/trufflesecurity/trufflehog/v3/pkg/output"
	"github.com/trufflesecurity/trufflehog/v3/pkg/sources"
	"github.com/trufflesecurity/trufflehog/v3/pkg/updater"
	"github.com/trufflesecurity/trufflehog/v3/pkg/verificationcache"
	"github.com/trufflesecurity/trufflehog/v3/pkg/version"
)

var (
	cli = kingpin.New("TruffleHog", "TruffleHog is a tool for finding credentials.")
	cmd string
	// https://github.com/trufflesecurity/trufflehog/blob/main/CONTRIBUTING.md#logging-in-trufflehog
	logLevel            = cli.Flag("log-level", `Logging verbosity on a scale of 0 (info) to 5 (trace). Can be disabled with "-1".`).Default("0").Int()
	debug               = cli.Flag("debug", "Run in debug mode.").Hidden().Bool()
	trace               = cli.Flag("trace", "Run in trace mode.").Hidden().Bool()
	profile             = cli.Flag("profile", "Enables profiling and sets a pprof and fgprof server on :18066.").Bool()
	localDev            = cli.Flag("local-dev", "Hidden feature to disable overseer for local dev.").Hidden().Bool()
	jsonOut             = cli.Flag("json", "Output in JSON format.").Short('j').Bool()
	jsonLegacy          = cli.Flag("json-legacy", "Use the pre-v3.0 JSON format. Only works with git, gitlab, and github sources.").Bool()
	gitHubActionsFormat = cli.Flag("github-actions", "Output in GitHub Actions format.").Bool()
	concurrency         = cli.Flag("concurrency", "Number of concurrent workers.").Default(strconv.Itoa(runtime.NumCPU())).Int()
	noVerification      = cli.Flag("no-verification", "Don't verify the results.").Bool()
	onlyVerified        = cli.Flag("only-verified", "Only output verified results.").Hidden().Bool()
	results             = cli.Flag("results", "Specifies which type(s) of results to output: verified, unknown, unverified, filtered_unverified. Defaults to verified,unverified,unknown.").String()

	filterUnverified           = cli.Flag("filter-unverified", "Only output first unverified result per chunk per detector if there are more than one results.").Bool()
	filterEntropy              = cli.Flag("filter-entropy", "Filter unverified results with Shannon entropy. Start with 3.0.").Float64()
	scanEntireChunk            = cli.Flag("scan-entire-chunk", "Scan the entire chunk for secrets.").Hidden().Default("false").Bool()
	compareDetectionStrategies = cli.Flag("compare-detection-strategies", "Compare different detection strategies for matching spans").Hidden().Default("false").Bool()
	configFilename             = cli.Flag("config", "Path to configuration file.").ExistingFile()
	// rules = cli.Flag("rules", "Path to file with custom rules.").String()
	printAvgDetectorTime = cli.Flag("print-avg-detector-time", "Print the average time spent on each detector.").Bool()
	noUpdate             = cli.Flag("no-update", "Don't check for updates.").Bool()
	fail                 = cli.Flag("fail", "Exit with code 183 if results are found.").Bool()
	verifiers            = cli.Flag("verifier", "Set custom verification endpoints.").StringMap()
	customVerifiersOnly  = cli.Flag("custom-verifiers-only", "Only use custom verification endpoints.").Bool()
	detectorTimeout      = cli.Flag("detector-timeout", "Maximum time to spend scanning chunks per detector (e.g., 30s).").Duration()
	archiveMaxSize       = cli.Flag("archive-max-size", "Maximum size of archive to scan. (Byte units eg. 512B, 2KB, 4MB)").Bytes()
	archiveMaxDepth      = cli.Flag("archive-max-depth", "Maximum depth of archive to scan.").Int()
	archiveTimeout       = cli.Flag("archive-timeout", "Maximum time to spend extracting an archive.").Duration()
	includeDetectors     = cli.Flag("include-detectors", "Comma separated list of detector types to include. Protobuf name or IDs may be used, as well as ranges.").Default("all").String()
	excludeDetectors     = cli.Flag("exclude-detectors", "Comma separated list of detector types to exclude. Protobuf name or IDs may be used, as well as ranges. IDs defined here take precedence over the include list.").String()
	jobReportFile        = cli.Flag("output-report", "Write a scan report to the provided path.").Hidden().OpenFile(os.O_WRONLY|os.O_CREATE|os.O_TRUNC, 0666)

	noVerificationCache = cli.Flag("no-verification-cache", "Disable verification caching").Bool()

	// Add feature flags
	forceSkipBinaries  = cli.Flag("force-skip-binaries", "Force skipping binaries.").Bool()
	forceSkipArchives  = cli.Flag("force-skip-archives", "Force skipping archives.").Bool()
	skipAdditionalRefs = cli.Flag("skip-additional-refs", "Skip additional references.").Bool()
	userAgentSuffix    = cli.Flag("user-agent-suffix", "Suffix to add to User-Agent.").String()

	gitScan             = cli.Command("git", "Find credentials in git repositories.")
	gitScanURI          = gitScan.Arg("uri", "Git repository URL. https://, file://, or ssh:// schema expected.").Required().String()
	gitScanIncludePaths = gitScan.Flag("include-paths", "Path to file with newline separated regexes for files to include in scan.").Short('i').String()
	gitScanExcludePaths = gitScan.Flag("exclude-paths", "Path to file with newline separated regexes for files to exclude in scan.").Short('x').String()
	gitScanExcludeGlobs = gitScan.Flag("exclude-globs", "Comma separated list of globs to exclude in scan. This option filters at the `git log` level, resulting in faster scans.").String()
	gitScanSinceCommit  = gitScan.Flag("since-commit", "Commit to start scan from.").String()
	gitScanBranch       = gitScan.Flag("branch", "Branch to scan.").String()
	gitScanMaxDepth     = gitScan.Flag("max-depth", "Maximum depth of commits to scan.").Int()
	gitScanBare         = gitScan.Flag("bare", "Scan bare repository (e.g. useful while using in pre-receive hooks)").Bool()
	_                   = gitScan.Flag("allow", "No-op flag for backwards compat.").Bool()
	_                   = gitScan.Flag("entropy", "No-op flag for backwards compat.").Bool()
	_                   = gitScan.Flag("regex", "No-op flag for backwards compat.").Bool()

	githubScan                  = cli.Command("github", "Find credentials in GitHub repositories.")
	githubScanEndpoint          = githubScan.Flag("endpoint", "GitHub endpoint.").Default("https://api.github.com").String()
	githubScanRepos             = githubScan.Flag("repo", `GitHub repository to scan. You can repeat this flag. Example: "https://github.com/dustin-decker/secretsandstuff"`).Strings()
	githubScanOrgs              = githubScan.Flag("org", `GitHub organization to scan. You can repeat this flag. Example: "trufflesecurity"`).Strings()
	githubScanToken             = githubScan.Flag("token", "GitHub token. Can be provided with environment variable GITHUB_TOKEN.").Envar("GITHUB_TOKEN").String()
	githubIncludeForks          = githubScan.Flag("include-forks", "Include forks in scan.").Bool()
	githubIncludeMembers        = githubScan.Flag("include-members", "Include organization member repositories in scan.").Bool()
	githubIncludeRepos          = githubScan.Flag("include-repos", `Repositories to include in an org scan. This can also be a glob pattern. You can repeat this flag. Must use Github repo full name. Example: "trufflesecurity/trufflehog", "trufflesecurity/t*"`).Strings()
	githubIncludeWikis          = githubScan.Flag("include-wikis", "Include repository wikisin scan.").Bool()
	githubExcludeRepos          = githubScan.Flag("exclude-repos", `Repositories to exclude in an org scan. This can also be a glob pattern. You can repeat this flag. Must use Github repo full name. Example: "trufflesecurity/driftwood", "trufflesecurity/d*"`).Strings()
	githubScanIncludePaths      = githubScan.Flag("include-paths", "Path to file with newline separated regexes for files to include in scan.").Short('i').String()
	githubScanExcludePaths      = githubScan.Flag("exclude-paths", "Path to file with newline separated regexes for files to exclude in scan.").Short('x').String()
	githubScanIssueComments     = githubScan.Flag("issue-comments", "Include issue descriptions and comments in scan.").Bool()
	githubScanPRComments        = githubScan.Flag("pr-comments", "Include pull request descriptions and comments in scan.").Bool()
	githubScanGistComments      = githubScan.Flag("gist-comments", "Include gist comments in scan.").Bool()
	githubCommentsTimeframeDays = githubScan.Flag("comments-timeframe", "Number of days in the past to review when scanning issue, PR, and gist comments.").Uint32()

	// GitHub Cross Fork Object Reference Experimental Feature
	githubExperimentalScan = cli.Command("github-experimental", "Run an experimental GitHub scan. Must specify at least one experimental sub-module to run: object-discovery.")
	// GitHub Experimental SubModules
	githubExperimentalObjectDiscovery = githubExperimentalScan.Flag("object-discovery", "Discover hidden data objects in GitHub repositories.").Bool()
	// GitHub Experimental Options
	githubExperimentalToken              = githubExperimentalScan.Flag("token", "GitHub token. Can be provided with environment variable GITHUB_TOKEN.").Envar("GITHUB_TOKEN").String()
	githubExperimentalRepo               = githubExperimentalScan.Flag("repo", "GitHub repository to scan. Example: https://github.com/<user>/<repo>.git").Required().String()
	githubExperimentalCollisionThreshold = githubExperimentalScan.Flag("collision-threshold", "Threshold for short-sha collisions in object-discovery submodule. Default is 1.").Default("1").Int()
	githubExperimentalDeleteCache        = githubExperimentalScan.Flag("delete-cached-data", "Delete cached data after object-discovery secret scanning.").Bool()

	gitlabScan = cli.Command("gitlab", "Find credentials in GitLab repositories.")
	// TODO: Add more GitLab options
	gitlabScanEndpoint     = gitlabScan.Flag("endpoint", "GitLab endpoint.").Default("https://gitlab.com").String()
	gitlabScanRepos        = gitlabScan.Flag("repo", "GitLab repo url. You can repeat this flag. Leave empty to scan all repos accessible with provided credential. Example: https://gitlab.com/org/repo.git").Strings()
	gitlabScanToken        = gitlabScan.Flag("token", "GitLab token. Can be provided with environment variable GITLAB_TOKEN.").Envar("GITLAB_TOKEN").Required().String()
	gitlabScanIncludePaths = gitlabScan.Flag("include-paths", "Path to file with newline separated regexes for files to include in scan.").Short('i').String()
	gitlabScanExcludePaths = gitlabScan.Flag("exclude-paths", "Path to file with newline separated regexes for files to exclude in scan.").Short('x').String()
	gitlabScanIncludeRepos = gitlabScan.Flag("include-repos", `Repositories to include in an org scan. This can also be a glob pattern. You can repeat this flag. Must use Gitlab repo full name. Example: "trufflesecurity/trufflehog", "trufflesecurity/t*"`).Strings()
	gitlabScanExcludeRepos = gitlabScan.Flag("exclude-repos", `Repositories to exclude in an org scan. This can also be a glob pattern. You can repeat this flag. Must use Gitlab repo full name. Example: "trufflesecurity/driftwood", "trufflesecurity/d*"`).Strings()

	filesystemScan  = cli.Command("filesystem", "Find credentials in a filesystem.")
	filesystemPaths = filesystemScan.Arg("path", "Path to file or directory to scan.").Strings()
	// DEPRECATED: --directory is deprecated in favor of arguments.
	filesystemDirectories = filesystemScan.Flag("directory", "Path to directory to scan. You can repeat this flag.").Strings()
	// TODO: Add more filesystem scan options. Currently only supports scanning a list of directories.
	// filesystemScanRecursive = filesystemScan.Flag("recursive", "Scan recursively.").Short('r').Bool()
	filesystemScanIncludePaths = filesystemScan.Flag("include-paths", "Path to file with newline separated regexes for files to include in scan.").Short('i').String()
	filesystemScanExcludePaths = filesystemScan.Flag("exclude-paths", "Path to file with newline separated regexes for files to exclude in scan.").Short('x').String()

	s3Scan              = cli.Command("s3", "Find credentials in S3 buckets.")
	s3ScanKey           = s3Scan.Flag("key", "S3 key used to authenticate. Can be provided with environment variable AWS_ACCESS_KEY_ID.").Envar("AWS_ACCESS_KEY_ID").String()
	s3ScanRoleArns      = s3Scan.Flag("role-arn", "Specify the ARN of an IAM role to assume for scanning. You can repeat this flag.").Strings()
	s3ScanSecret        = s3Scan.Flag("secret", "S3 secret used to authenticate. Can be provided with environment variable AWS_SECRET_ACCESS_KEY.").Envar("AWS_SECRET_ACCESS_KEY").String()
	s3ScanSessionToken  = s3Scan.Flag("session-token", "S3 session token used to authenticate temporary credentials. Can be provided with environment variable AWS_SESSION_TOKEN.").Envar("AWS_SESSION_TOKEN").String()
	s3ScanCloudEnv      = s3Scan.Flag("cloud-environment", "Use IAM credentials in cloud environment.").Bool()
	s3ScanBuckets       = s3Scan.Flag("bucket", "Name of S3 bucket to scan. You can repeat this flag. Incompatible with --ignore-bucket.").Strings()
	s3ScanIgnoreBuckets = s3Scan.Flag("ignore-bucket", "Name of S3 bucket to ignore. You can repeat this flag. Incompatible with --bucket.").Strings()
	s3ScanMaxObjectSize = s3Scan.Flag("max-object-size", "Maximum size of objects to scan. Objects larger than this will be skipped. (Byte units eg. 512B, 2KB, 4MB)").Default("250MB").Bytes()

	gcsScan           = cli.Command("gcs", "Find credentials in GCS buckets.")
	gcsProjectID      = gcsScan.Flag("project-id", "GCS project ID used to authenticate. Can NOT be used with unauth scan. Can be provided with environment variable GOOGLE_CLOUD_PROJECT.").Envar("GOOGLE_CLOUD_PROJECT").String()
	gcsCloudEnv       = gcsScan.Flag("cloud-environment", "Use Application Default Credentials, IAM credentials to authenticate.").Bool()
	gcsServiceAccount = gcsScan.Flag("service-account", "Path to GCS service account JSON file.").ExistingFile()
	gcsWithoutAuth    = gcsScan.Flag("without-auth", "Scan GCS buckets without authentication. This will only work for public buckets").Bool()
	gcsAPIKey         = gcsScan.Flag("api-key", "GCS API key used to authenticate. Can be provided with environment variable GOOGLE_API_KEY.").Envar("GOOGLE_API_KEY").String()
	gcsIncludeBuckets = gcsScan.Flag("include-buckets", "Buckets to scan. Comma separated list of buckets. You can repeat this flag. Globs are supported").Short('I').Strings()
	gcsExcludeBuckets = gcsScan.Flag("exclude-buckets", "Buckets to exclude from scan. Comma separated list of buckets. Globs are supported").Short('X').Strings()
	gcsIncludeObjects = gcsScan.Flag("include-objects", "Objects to scan. Comma separated list of objects. you can repeat this flag. Globs are supported").Short('i').Strings()
	gcsExcludeObjects = gcsScan.Flag("exclude-objects", "Objects to exclude from scan. Comma separated list of objects. You can repeat this flag. Globs are supported").Short('x').Strings()
	gcsMaxObjectSize  = gcsScan.Flag("max-object-size", "Maximum size of objects to scan. Objects larger than this will be skipped. (Byte units eg. 512B, 2KB, 4MB)").Default("10MB").Bytes()

	syslogScan     = cli.Command("syslog", "Scan syslog")
	syslogAddress  = syslogScan.Flag("address", "Address and port to listen on for syslog. Example: 127.0.0.1:514").String()
	syslogProtocol = syslogScan.Flag("protocol", "Protocol to listen on. udp or tcp").String()
	syslogTLSCert  = syslogScan.Flag("cert", "Path to TLS cert.").String()
	syslogTLSKey   = syslogScan.Flag("key", "Path to TLS key.").String()
	syslogFormat   = syslogScan.Flag("format", "Log format. Can be rfc3164 or rfc5424").String()

	circleCiScan      = cli.Command("circleci", "Scan CircleCI")
	circleCiScanToken = circleCiScan.Flag("token", "CircleCI token. Can also be provided with environment variable").Envar("CIRCLECI_TOKEN").Required().String()

	dockerScan       = cli.Command("docker", "Scan Docker Image")
	dockerScanImages = dockerScan.Flag("image", "Docker image to scan. Use the file:// prefix to point to a local tarball, otherwise a image registry is assumed.").Required().Strings()
	dockerScanToken  = dockerScan.Flag("token", "Docker bearer token. Can also be provided with environment variable").Envar("DOCKER_TOKEN").String()

	travisCiScan      = cli.Command("travisci", "Scan TravisCI")
	travisCiScanToken = travisCiScan.Flag("token", "TravisCI token. Can also be provided with environment variable").Envar("TRAVISCI_TOKEN").Required().String()

	// Postman is hidden for now until we get more feedback from the community.
	postmanScan  = cli.Command("postman", "Scan Postman")
	postmanToken = postmanScan.Flag("token", "Postman token. Can also be provided with environment variable").Envar("POSTMAN_TOKEN").String()

	postmanWorkspaces   = postmanScan.Flag("workspace", "Postman workspace to scan. You can repeat this flag. Deprecated flag.").Hidden().Strings()
	postmanWorkspaceIDs = postmanScan.Flag("workspace-id", "Postman workspace ID to scan. You can repeat this flag.").Strings()

	postmanCollections   = postmanScan.Flag("collection", "Postman collection to scan. You can repeat this flag. Deprecated flag.").Hidden().Strings()
	postmanCollectionIDs = postmanScan.Flag("collection-id", "Postman collection ID to scan. You can repeat this flag.").Strings()

	postmanEnvironments = postmanScan.Flag("environment", "Postman environment to scan. You can repeat this flag.").Strings()

	postmanIncludeCollections   = postmanScan.Flag("include-collections", "Collections to include in scan. You can repeat this flag. Deprecated flag.").Hidden().Strings()
	postmanIncludeCollectionIDs = postmanScan.Flag("include-collection-id", "Collection ID to include in scan. You can repeat this flag.").Strings()

	postmanIncludeEnvironments = postmanScan.Flag("include-environments", "Environments to include in scan. You can repeat this flag.").Strings()

	postmanExcludeCollections   = postmanScan.Flag("exclude-collections", "Collections to exclude from scan. You can repeat this flag. Deprecated flag.").Hidden().Strings()
	postmanExcludeCollectionIDs = postmanScan.Flag("exclude-collection-id", "Collection ID to exclude from scan. You can repeat this flag.").Strings()

	postmanExcludeEnvironments = postmanScan.Flag("exclude-environments", "Environments to exclude from scan. You can repeat this flag.").Strings()
	postmanWorkspacePaths      = postmanScan.Flag("workspace-paths", "Path to Postman workspaces.").Strings()
	postmanCollectionPaths     = postmanScan.Flag("collection-paths", "Path to Postman collections.").Strings()
	postmanEnvironmentPaths    = postmanScan.Flag("environment-paths", "Path to Postman environments.").Strings()

	elasticsearchScan           = cli.Command("elasticsearch", "Scan Elasticsearch")
	elasticsearchNodes          = elasticsearchScan.Flag("nodes", "Elasticsearch nodes").Envar("ELASTICSEARCH_NODES").Strings()
	elasticsearchUsername       = elasticsearchScan.Flag("username", "Elasticsearch username").Envar("ELASTICSEARCH_USERNAME").String()
	elasticsearchPassword       = elasticsearchScan.Flag("password", "Elasticsearch password").Envar("ELASTICSEARCH_PASSWORD").String()
	elasticsearchServiceToken   = elasticsearchScan.Flag("service-token", "Elasticsearch service token").Envar("ELASTICSEARCH_SERVICE_TOKEN").String()
	elasticsearchCloudId        = elasticsearchScan.Flag("cloud-id", "Elasticsearch cloud ID. Can also be provided with environment variable").Envar("ELASTICSEARCH_CLOUD_ID").String()
	elasticsearchAPIKey         = elasticsearchScan.Flag("api-key", "Elasticsearch API key. Can also be provided with environment variable").Envar("ELASTICSEARCH_API_KEY").String()
	elasticsearchIndexPattern   = elasticsearchScan.Flag("index-pattern", "Filters the indices to search").Default("*").Envar("ELASTICSEARCH_INDEX_PATTERN").String()
	elasticsearchQueryJSON      = elasticsearchScan.Flag("query-json", "Filters the documents to search").Envar("ELASTICSEARCH_QUERY_JSON").String()
	elasticsearchSinceTimestamp = elasticsearchScan.Flag("since-timestamp", "Filters the documents to search to those created since this timestamp; overrides any timestamp from --query-json").Envar("ELASTICSEARCH_SINCE_TIMESTAMP").String()
	elasticsearchBestEffortScan = elasticsearchScan.Flag("best-effort-scan", "Attempts to continuously scan a cluster").Envar("ELASTICSEARCH_BEST_EFFORT_SCAN").Bool()

	jenkinsScan                  = cli.Command("jenkins", "Scan Jenkins")
	jenkinsURL                   = jenkinsScan.Flag("url", "Jenkins URL").Envar("JENKINS_URL").Required().String()
	jenkinsUsername              = jenkinsScan.Flag("username", "Jenkins username").Envar("JENKINS_USERNAME").String()
	jenkinsPassword              = jenkinsScan.Flag("password", "Jenkins password").Envar("JENKINS_PASSWORD").String()
	jenkinsInsecureSkipVerifyTLS = jenkinsScan.Flag("insecure-skip-verify-tls", "Skip TLS verification").Envar("JENKINS_INSECURE_SKIP_VERIFY_TLS").Bool()

	huggingfaceScan     = cli.Command("huggingface", "Find credentials in HuggingFace datasets, models and spaces.")
	huggingfaceEndpoint = huggingfaceScan.Flag("endpoint", "HuggingFace endpoint.").Default("https://huggingface.co").String()
	huggingfaceModels   = huggingfaceScan.Flag("model", "HuggingFace model to scan. You can repeat this flag. Example: 'username/model'").Strings()
	huggingfaceSpaces   = huggingfaceScan.Flag("space", "HuggingFace space to scan. You can repeat this flag. Example: 'username/space'").Strings()
	huggingfaceDatasets = huggingfaceScan.Flag("dataset", "HuggingFace dataset to scan. You can repeat this flag. Example: 'username/dataset'").Strings()
	huggingfaceOrgs     = huggingfaceScan.Flag("org", `HuggingFace organization to scan. You can repeat this flag. Example: "trufflesecurity"`).Strings()
	huggingfaceUsers    = huggingfaceScan.Flag("user", `HuggingFace user to scan. You can repeat this flag. Example: "trufflesecurity"`).Strings()
	huggingfaceToken    = huggingfaceScan.Flag("token", "HuggingFace token. Can be provided with environment variable HUGGINGFACE_TOKEN.").Envar("HUGGINGFACE_TOKEN").String()

	huggingfaceIncludeModels      = huggingfaceScan.Flag("include-models", "Models to include in scan. You can repeat this flag. Must use HuggingFace model full name. Example: 'username/model' (Only used with --user or --org)").Strings()
	huggingfaceIncludeSpaces      = huggingfaceScan.Flag("include-spaces", "Spaces to include in scan. You can repeat this flag. Must use HuggingFace space full name. Example: 'username/space' (Only used with --user or --org)").Strings()
	huggingfaceIncludeDatasets    = huggingfaceScan.Flag("include-datasets", "Datasets to include in scan. You can repeat this flag. Must use HuggingFace dataset full name. Example: 'username/dataset' (Only used with --user or --org)").Strings()
	huggingfaceIgnoreModels       = huggingfaceScan.Flag("ignore-models", "Models to ignore in scan. You can repeat this flag. Must use HuggingFace model full name. Example: 'username/model' (Only used with --user or --org)").Strings()
	huggingfaceIgnoreSpaces       = huggingfaceScan.Flag("ignore-spaces", "Spaces to ignore in scan. You can repeat this flag. Must use HuggingFace space full name. Example: 'username/space' (Only used with --user or --org)").Strings()
	huggingfaceIgnoreDatasets     = huggingfaceScan.Flag("ignore-datasets", "Datasets to ignore in scan. You can repeat this flag. Must use HuggingFace dataset full name. Example: 'username/dataset' (Only used with --user or --org)").Strings()
	huggingfaceSkipAllModels      = huggingfaceScan.Flag("skip-all-models", "Skip all model scans. (Only used with --user or --org)").Bool()
	huggingfaceSkipAllSpaces      = huggingfaceScan.Flag("skip-all-spaces", "Skip all space scans. (Only used with --user or --org)").Bool()
	huggingfaceSkipAllDatasets    = huggingfaceScan.Flag("skip-all-datasets", "Skip all dataset scans. (Only used with --user or --org)").Bool()
	huggingfaceIncludeDiscussions = huggingfaceScan.Flag("include-discussions", "Include discussions in scan.").Bool()
	huggingfaceIncludePrs         = huggingfaceScan.Flag("include-prs", "Include pull requests in scan.").Bool()

	analyzeCmd = analyzer.Command(cli)
)

func init() {
	_, _ = maxprocs.Set()

	for i, arg := range os.Args {
		if strings.HasPrefix(arg, "--") {
			split := strings.SplitN(arg, "=", 2)
			split[0] = strings.ReplaceAll(split[0], "_", "-")
			os.Args[i] = strings.Join(split, "=")
		}
	}

	cli.Version("trufflehog " + version.BuildVersion)

	// Support -h for help
	cli.HelpFlag.Short('h')

<<<<<<< HEAD
	// Check if the TUI environment variable is set.
	if ok, err := strconv.ParseBool(os.Getenv("TUI_PARENT")); err == nil {
		usingTUI = ok
	}

	if isatty.IsTerminal(os.Stdout.Fd()) && (len(os.Args) <= 1 || os.Args[1] == analyzeCmd.FullCommand()) {
		args := tui.Run(os.Args[1:])
		if len(args) == 0 {
			os.Exit(0)
		}

		binary, err := exec.LookPath("sh")
		if err == nil {
			// On success, this call will never return. On failure, fallthrough
			// to overwriting os.Args.
			cmd := strings.Join(append(os.Args[:1], args...), " ")
			_ = syscall.Exec(binary, []string{"sh", "-c", cmd}, append(os.Environ(), "TUI_PARENT=true"))
		}

		// Overwrite the Args slice so overseer works properly.
		os.Args = os.Args[:1]
		os.Args = append(os.Args, args...)

		usingTUI = true
	}

=======
>>>>>>> a1af0419
	cmd = kingpin.MustParse(cli.Parse(os.Args[1:]))

	// Configure logging.
	switch {
	case *trace:
		log.SetLevel(5)
	case *debug:
		log.SetLevel(2)
	default:
		l := int8(*logLevel)
		if l < -1 || l > 5 {
			fmt.Fprintf(os.Stderr, "invalid log level: %d\n", *logLevel)
			os.Exit(1)
		}

		if l == -1 {
			// Zap uses "5" as the value for fatal.
			// We need to pass in "-5" because `SetLevel` passes the negation.
			log.SetLevel(-5)
		} else {
			log.SetLevel(l)
		}
	}
}

func main() {
	// setup logger
	logFormat := log.WithConsoleSink
	if *jsonOut {
		logFormat = log.WithJSONSink
	}
	logger, sync := log.New("trufflehog", logFormat(os.Stderr, log.WithGlobalRedaction()))
	// make it the default logger for contexts
	context.SetDefaultLogger(logger)

	if *localDev {
		run(overseer.State{})
		os.Exit(0)
	}

	defer func() { _ = sync() }()
	logFatal := logFatalFunc(logger)

	updateCfg := overseer.Config{
		Program:       run,
		Debug:         *debug,
		RestartSignal: syscall.SIGTERM,
		// TODO: Eventually add a PreUpgrade func for signature check w/ x509 PKCS1v15
		// PreUpgrade: checkUpdateSignature(binaryPath string),
	}

	if !*noUpdate {
		topLevelCmd, _, _ := strings.Cut(cmd, " ")
		updateCfg.Fetcher = updater.Fetcher(topLevelCmd)
	}
	if version.BuildVersion == "dev" {
		updateCfg.Fetcher = nil
	}

	err := overseer.RunErr(updateCfg)
	if err != nil {
		logFatal(err, "error occurred with trufflehog updater 🐷")
	}
}

// Function to check if the commit is valid
func isValidCommit(commit string) bool {
	cmd := exec.Command("git", "cat-file", "-t", commit)
	output, err := cmd.Output()
	if err != nil {
		return false
	}

	return strings.TrimSpace(string(output)) == "commit"
}

func run(state overseer.State) {

	ctx, cancel := context.WithCancelCause(context.Background())
	defer cancel(nil)

	go func() {
		if err := cleantemp.CleanTempArtifacts(ctx); err != nil {
			ctx.Logger().Error(err, "error cleaning temporary artifacts")
		}
	}()

	logger := ctx.Logger()
	logFatal := logFatalFunc(logger)

	killSignal := make(chan os.Signal, 1)
	signal.Notify(killSignal, syscall.SIGINT, syscall.SIGTERM, syscall.SIGQUIT)
	go func() {
		<-killSignal
		logger.Info("Received signal, shutting down.")
		cancel(fmt.Errorf("canceling context due to signal"))

		if err := cleantemp.CleanTempArtifacts(ctx); err != nil {
			logger.Error(err, "error cleaning temporary artifacts")
		} else {
			logger.Info("cleaned temporary artifacts")
		}
		os.Exit(0)
	}()

	logger.V(2).Info(fmt.Sprintf("trufflehog %s", version.BuildVersion))

	if *githubScanToken != "" {
		// NOTE: this kludge is here to do an authenticated shallow commit
		// TODO: refactor to better pass credentials
		os.Setenv("GITHUB_TOKEN", *githubScanToken)
	}

	// When setting a base commit, chunks must be scanned in order.
	if *gitScanSinceCommit != "" {
		*concurrency = 1
		if !isValidCommit(*gitScanSinceCommit) {
			logger.Info("Warning: The provided commit hash appears to be invalid.")
		}
	}

	if *profile {
		runtime.SetBlockProfileRate(1)
		runtime.SetMutexProfileFraction(-1)
		go func() {
			router := http.NewServeMux()
			router.Handle("/debug/pprof/", http.DefaultServeMux)
			router.Handle("/debug/fgprof", fgprof.Handler())
			logger.Info("starting pprof and fgprof server on :18066 /debug/pprof and /debug/fgprof")
			if err := http.ListenAndServe(":18066", router); err != nil {
				logger.Error(err, "error serving pprof and fgprof")
			}
		}()
	}

	// Set feature configurations from CLI flags
	if *forceSkipBinaries {
		feature.ForceSkipBinaries.Store(true)
	}

	if *forceSkipArchives {
		feature.ForceSkipArchives.Store(true)
	}

	if *skipAdditionalRefs {
		feature.SkipAdditionalRefs.Store(true)
	}

	if *userAgentSuffix != "" {
		feature.UserAgentSuffix.Store(*userAgentSuffix)
	}

	// OSS Default APK handling on
	feature.EnableAPKHandler.Store(true)

	conf := &config.Config{}
	if *configFilename != "" {
		var err error
		conf, err = config.Read(*configFilename)
		if err != nil {
			logFatal(err, "error parsing the provided configuration file")
		}
	}

	if *detectorTimeout != 0 {
		logger.Info("Setting detector timeout", "timeout", detectorTimeout.String())
		engine.SetDetectorTimeout(*detectorTimeout)
		detectors.OverrideDetectorTimeout(*detectorTimeout)
	}
	if *archiveMaxSize != 0 {
		handlers.SetArchiveMaxSize(int(*archiveMaxSize))
	}
	if *archiveMaxDepth != 0 {
		handlers.SetArchiveMaxDepth(*archiveMaxDepth)
	}
	if *archiveTimeout != 0 {
		handlers.SetArchiveMaxTimeout(*archiveTimeout)
	}

	// Set how the engine will print its results.
	var printer engine.Printer
	switch {
	case *jsonLegacy:
		printer = new(output.LegacyJSONPrinter)
	case *jsonOut:
		printer = new(output.JSONPrinter)
	case *gitHubActionsFormat:
		printer = new(output.GitHubActionsPrinter)
	default:
		printer = new(output.PlainPrinter)
	}

	if !*jsonLegacy && !*jsonOut {
		fmt.Fprintf(os.Stderr, "🐷🔑🐷  TruffleHog. Unearth your secrets. 🐷🔑🐷\n\n")
	}

	// Parse --results flag.
	if *onlyVerified {
		r := "verified"
		results = &r
	}
	parsedResults, err := parseResults(results)
	if err != nil {
		logFatal(err, "failed to configure results flag")
	}

	verificationCacheMetrics := verificationcache.InMemoryMetrics{}

	engConf := engine.Config{
		Concurrency: *concurrency,
		// The engine must always be configured with the list of
		// default detectors, which can be further filtered by the
		// user. The filters are applied by the engine and are only
		// subtractive.
		Detectors:                append(defaults.DefaultDetectors(), conf.Detectors...),
		Verify:                   !*noVerification,
		IncludeDetectors:         *includeDetectors,
		ExcludeDetectors:         *excludeDetectors,
		CustomVerifiersOnly:      *customVerifiersOnly,
		VerifierEndpoints:        *verifiers,
		Dispatcher:               engine.NewPrinterDispatcher(printer),
		FilterUnverified:         *filterUnverified,
		FilterEntropy:            *filterEntropy,
		Results:                  parsedResults,
		PrintAvgDetectorTime:     *printAvgDetectorTime,
		ShouldScanEntireChunk:    *scanEntireChunk,
		VerificationCacheMetrics: &verificationCacheMetrics,
	}

	if !*noVerificationCache {
		engConf.VerificationResultCache = simple.NewCache[detectors.Result]()
	}

	if *compareDetectionStrategies {
		if err := compareScans(ctx, cmd, engConf); err != nil {
			logFatal(err, "error comparing detection strategies")
		}
		return
	}

	topLevelSubCommand, _, _ := strings.Cut(cmd, " ")
	switch topLevelSubCommand {
	case analyzeCmd.FullCommand():
		analyzer.Run(cmd)
	default:
		metrics, err := runSingleScan(ctx, cmd, engConf)
		if err != nil {
			logFatal(err, "error running scan")
		}

		verificationCacheMetricsSnapshot := struct {
			Hits                    int32
			Misses                  int32
			HitsWasted              int32
			AttemptsSaved           int32
			VerificationTimeSpentMS int64
		}{
			Hits:                    verificationCacheMetrics.ResultCacheHits.Load(),
			Misses:                  verificationCacheMetrics.ResultCacheMisses.Load(),
			HitsWasted:              verificationCacheMetrics.ResultCacheHitsWasted.Load(),
			AttemptsSaved:           verificationCacheMetrics.CredentialVerificationsSaved.Load(),
			VerificationTimeSpentMS: verificationCacheMetrics.FromDataVerifyTimeSpentMS.Load(),
		}

		// Print results.
		logger.Info("finished scanning",
			"chunks", metrics.ChunksScanned,
			"bytes", metrics.BytesScanned,
			"verified_secrets", metrics.VerifiedSecretsFound,
			"unverified_secrets", metrics.UnverifiedSecretsFound,
			"scan_duration", metrics.ScanDuration.String(),
			"trufflehog_version", version.BuildVersion,
			"verification_caching", verificationCacheMetricsSnapshot,
		)

		if metrics.hasFoundResults && *fail {
			logger.V(2).Info("exiting with code 183 because results were found")
			os.Exit(183)
		}
	}
}

func compareScans(ctx context.Context, cmd string, cfg engine.Config) error {
	var (
		entireMetrics    metrics
		maxLengthMetrics metrics
		err              error
	)

	var wg sync.WaitGroup
	wg.Add(1)

	go func() {
		defer wg.Done()
		// Run scan with entire chunk span calculator.
		cfg.ShouldScanEntireChunk = true
		entireMetrics, err = runSingleScan(ctx, cmd, cfg)
		if err != nil {
			ctx.Logger().Error(err, "error running scan with entire chunk span calculator")
		}
	}()

	// Run scan with max-length span calculator.
	maxLengthMetrics, err = runSingleScan(ctx, cmd, cfg)
	if err != nil {
		return fmt.Errorf("error running scan with custom span calculator: %v", err)
	}

	wg.Wait()

	return compareMetrics(maxLengthMetrics.Metrics, entireMetrics.Metrics)
}

func compareMetrics(customMetrics, entireMetrics engine.Metrics) error {
	fmt.Printf("Comparison of scan results: \n")
	fmt.Printf("Custom span - Chunks: %d, Bytes: %d, Verified Secrets: %d, Unverified Secrets: %d, Duration: %s\n",
		customMetrics.ChunksScanned, customMetrics.BytesScanned, customMetrics.VerifiedSecretsFound, customMetrics.UnverifiedSecretsFound, customMetrics.ScanDuration.String())
	fmt.Printf("Entire chunk - Chunks: %d, Bytes: %d, Verified Secrets: %d, Unverified Secrets: %d, Duration: %s\n",
		entireMetrics.ChunksScanned, entireMetrics.BytesScanned, entireMetrics.VerifiedSecretsFound, entireMetrics.UnverifiedSecretsFound, entireMetrics.ScanDuration.String())

	// Check for differences in scan metrics.
	if customMetrics.ChunksScanned != entireMetrics.ChunksScanned ||
		customMetrics.BytesScanned != entireMetrics.BytesScanned ||
		customMetrics.VerifiedSecretsFound != entireMetrics.VerifiedSecretsFound {
		return fmt.Errorf("scan metrics do not match")
	}

	return nil
}

type metrics struct {
	engine.Metrics
	hasFoundResults bool
}

func runSingleScan(ctx context.Context, cmd string, cfg engine.Config) (metrics, error) {
	var scanMetrics metrics

	// Setup job report writer if provided
	var jobReportWriter io.WriteCloser
	if *jobReportFile != nil {
		jobReportWriter = *jobReportFile
	}

	handleFinishedMetrics := func(ctx context.Context, finishedMetrics <-chan sources.UnitMetrics, jobReportWriter io.WriteCloser) {
		go func() {
			defer func() {
				jobReportWriter.Close()
				if namer, ok := jobReportWriter.(interface{ Name() string }); ok {
					ctx.Logger().Info("report written", "path", namer.Name())
				} else {
					ctx.Logger().Info("report written")
				}
			}()

			for metrics := range finishedMetrics {
				metrics.Errors = common.ExportErrors(metrics.Errors...)
				details, err := json.Marshal(map[string]any{
					"version": 1,
					"data":    metrics,
				})
				if err != nil {
					ctx.Logger().Error(err, "error marshalling job details")
					continue
				}
				if _, err := jobReportWriter.Write(append(details, '\n')); err != nil {
					ctx.Logger().Error(err, "error writing to file")
				}
			}
		}()
	}

	const defaultOutputBufferSize = 64
	opts := []func(*sources.SourceManager){
		sources.WithConcurrentSources(cfg.Concurrency),
		sources.WithConcurrentUnits(cfg.Concurrency),
		sources.WithSourceUnits(),
		sources.WithBufferedOutput(defaultOutputBufferSize),
	}

	if jobReportWriter != nil {
		unitHook, finishedMetrics := sources.NewUnitHook(ctx)
		opts = append(opts, sources.WithReportHook(unitHook))
		handleFinishedMetrics(ctx, finishedMetrics, jobReportWriter)
	}

	cfg.SourceManager = sources.NewManager(opts...)

	eng, err := engine.NewEngine(ctx, &cfg)
	if err != nil {
		return scanMetrics, fmt.Errorf("error initializing engine: %v", err)
	}
	eng.Start(ctx)

	defer func() {
		// Clean up temporary artifacts.
		if err := cleantemp.CleanTempArtifacts(ctx); err != nil {
			ctx.Logger().Error(err, "error cleaning temp artifacts")
		}
	}()

	var ref sources.JobProgressRef
	switch cmd {
	case gitScan.FullCommand():
		gitCfg := sources.GitConfig{
			URI:              *gitScanURI,
			IncludePathsFile: *gitScanIncludePaths,
			ExcludePathsFile: *gitScanExcludePaths,
			HeadRef:          *gitScanBranch,
			BaseRef:          *gitScanSinceCommit,
			MaxDepth:         *gitScanMaxDepth,
			Bare:             *gitScanBare,
			ExcludeGlobs:     *gitScanExcludeGlobs,
		}
		if ref, err = eng.ScanGit(ctx, gitCfg); err != nil {
			return scanMetrics, fmt.Errorf("failed to scan Git: %v", err)
		}
	case githubScan.FullCommand():
		filter, err := common.FilterFromFiles(*githubScanIncludePaths, *githubScanExcludePaths)
		if err != nil {
			return scanMetrics, fmt.Errorf("could not create filter: %v", err)
		}
		if len(*githubScanOrgs) == 0 && len(*githubScanRepos) == 0 {
			return scanMetrics, fmt.Errorf("invalid config: you must specify at least one organization or repository")
		}

		cfg := sources.GithubConfig{
			Endpoint:                   *githubScanEndpoint,
			Token:                      *githubScanToken,
			IncludeForks:               *githubIncludeForks,
			IncludeMembers:             *githubIncludeMembers,
			IncludeWikis:               *githubIncludeWikis,
			Concurrency:                *concurrency,
			ExcludeRepos:               *githubExcludeRepos,
			IncludeRepos:               *githubIncludeRepos,
			Repos:                      *githubScanRepos,
			Orgs:                       *githubScanOrgs,
			IncludeIssueComments:       *githubScanIssueComments,
			IncludePullRequestComments: *githubScanPRComments,
			IncludeGistComments:        *githubScanGistComments,
			CommentsTimeframeDays:      *githubCommentsTimeframeDays,
			Filter:                     filter,
		}
		if ref, err = eng.ScanGitHub(ctx, cfg); err != nil {
			return scanMetrics, fmt.Errorf("failed to scan Github: %v", err)
		}
	case githubExperimentalScan.FullCommand():
		cfg := sources.GitHubExperimentalConfig{
			Token:              *githubExperimentalToken,
			Repository:         *githubExperimentalRepo,
			ObjectDiscovery:    *githubExperimentalObjectDiscovery,
			CollisionThreshold: *githubExperimentalCollisionThreshold,
			DeleteCachedData:   *githubExperimentalDeleteCache,
		}
		if ref, err = eng.ScanGitHubExperimental(ctx, cfg); err != nil {
			return scanMetrics, fmt.Errorf("failed to scan using Github Experimental: %v", err)
		}
	case gitlabScan.FullCommand():
		filter, err := common.FilterFromFiles(*gitlabScanIncludePaths, *gitlabScanExcludePaths)
		if err != nil {
			return scanMetrics, fmt.Errorf("could not create filter: %v", err)
		}

		cfg := sources.GitlabConfig{
			Endpoint:     *gitlabScanEndpoint,
			Token:        *gitlabScanToken,
			Repos:        *gitlabScanRepos,
			IncludeRepos: *gitlabScanIncludeRepos,
			ExcludeRepos: *gitlabScanExcludeRepos,
			Filter:       filter,
		}
		if ref, err = eng.ScanGitLab(ctx, cfg); err != nil {
			return scanMetrics, fmt.Errorf("failed to scan GitLab: %v", err)
		}
	case filesystemScan.FullCommand():
		if len(*filesystemDirectories) > 0 {
			ctx.Logger().Info("--directory flag is deprecated, please pass directories as arguments")
		}
		paths := make([]string, 0, len(*filesystemPaths)+len(*filesystemDirectories))
		paths = append(paths, *filesystemPaths...)
		paths = append(paths, *filesystemDirectories...)
		cfg := sources.FilesystemConfig{
			Paths:            paths,
			IncludePathsFile: *filesystemScanIncludePaths,
			ExcludePathsFile: *filesystemScanExcludePaths,
		}
		if ref, err = eng.ScanFileSystem(ctx, cfg); err != nil {
			return scanMetrics, fmt.Errorf("failed to scan filesystem: %v", err)
		}
	case s3Scan.FullCommand():
		cfg := sources.S3Config{
			Key:           *s3ScanKey,
			Secret:        *s3ScanSecret,
			SessionToken:  *s3ScanSessionToken,
			Buckets:       *s3ScanBuckets,
			IgnoreBuckets: *s3ScanIgnoreBuckets,
			Roles:         *s3ScanRoleArns,
			CloudCred:     *s3ScanCloudEnv,
			MaxObjectSize: int64(*s3ScanMaxObjectSize),
		}
		if ref, err = eng.ScanS3(ctx, cfg); err != nil {
			return scanMetrics, fmt.Errorf("failed to scan S3: %v", err)
		}
	case syslogScan.FullCommand():
		cfg := sources.SyslogConfig{
			Address:     *syslogAddress,
			Format:      *syslogFormat,
			Protocol:    *syslogProtocol,
			CertPath:    *syslogTLSCert,
			KeyPath:     *syslogTLSKey,
			Concurrency: *concurrency,
		}
		if ref, err = eng.ScanSyslog(ctx, cfg); err != nil {
			return scanMetrics, fmt.Errorf("failed to scan syslog: %v", err)
		}
	case circleCiScan.FullCommand():
		if ref, err = eng.ScanCircleCI(ctx, *circleCiScanToken); err != nil {
			return scanMetrics, fmt.Errorf("failed to scan CircleCI: %v", err)
		}
	case travisCiScan.FullCommand():
		if ref, err = eng.ScanTravisCI(ctx, *travisCiScanToken); err != nil {
			return scanMetrics, fmt.Errorf("failed to scan TravisCI: %v", err)
		}
	case gcsScan.FullCommand():
		cfg := sources.GCSConfig{
			ProjectID:      *gcsProjectID,
			CloudCred:      *gcsCloudEnv,
			ServiceAccount: *gcsServiceAccount,
			WithoutAuth:    *gcsWithoutAuth,
			ApiKey:         *gcsAPIKey,
			IncludeBuckets: commaSeparatedToSlice(*gcsIncludeBuckets),
			ExcludeBuckets: commaSeparatedToSlice(*gcsExcludeBuckets),
			IncludeObjects: commaSeparatedToSlice(*gcsIncludeObjects),
			ExcludeObjects: commaSeparatedToSlice(*gcsExcludeObjects),
			Concurrency:    *concurrency,
			MaxObjectSize:  int64(*gcsMaxObjectSize),
		}
		if ref, err = eng.ScanGCS(ctx, cfg); err != nil {
			return scanMetrics, fmt.Errorf("failed to scan GCS: %v", err)
		}
	case dockerScan.FullCommand():
		cfg := sources.DockerConfig{
			BearerToken:       *dockerScanToken,
			Images:            *dockerScanImages,
			UseDockerKeychain: *dockerScanToken == "",
		}
		if ref, err = eng.ScanDocker(ctx, cfg); err != nil {
			return scanMetrics, fmt.Errorf("failed to scan Docker: %v", err)
		}
	case postmanScan.FullCommand():
		// handle deprecated flag
		workspaceIDs := make([]string, 0, len(*postmanWorkspaceIDs)+len(*postmanWorkspaces))
		workspaceIDs = append(workspaceIDs, *postmanWorkspaceIDs...)
		workspaceIDs = append(workspaceIDs, *postmanWorkspaces...)

		// handle deprecated flag
		collectionIDs := make([]string, 0, len(*postmanCollectionIDs)+len(*postmanCollections))
		collectionIDs = append(collectionIDs, *postmanCollectionIDs...)
		collectionIDs = append(collectionIDs, *postmanCollections...)

		// handle deprecated flag
		includeCollectionIDs := make([]string, 0, len(*postmanIncludeCollectionIDs)+len(*postmanIncludeCollections))
		includeCollectionIDs = append(includeCollectionIDs, *postmanIncludeCollectionIDs...)
		includeCollectionIDs = append(includeCollectionIDs, *postmanIncludeCollections...)

		// handle deprecated flag
		excludeCollectionIDs := make([]string, 0, len(*postmanExcludeCollectionIDs)+len(*postmanExcludeCollections))
		excludeCollectionIDs = append(excludeCollectionIDs, *postmanExcludeCollectionIDs...)
		excludeCollectionIDs = append(excludeCollectionIDs, *postmanExcludeCollections...)

		cfg := sources.PostmanConfig{
			Token:               *postmanToken,
			Workspaces:          workspaceIDs,
			Collections:         collectionIDs,
			Environments:        *postmanEnvironments,
			IncludeCollections:  includeCollectionIDs,
			IncludeEnvironments: *postmanIncludeEnvironments,
			ExcludeCollections:  excludeCollectionIDs,
			ExcludeEnvironments: *postmanExcludeEnvironments,
			CollectionPaths:     *postmanCollectionPaths,
			WorkspacePaths:      *postmanWorkspacePaths,
			EnvironmentPaths:    *postmanEnvironmentPaths,
		}
		if ref, err = eng.ScanPostman(ctx, cfg); err != nil {
			return scanMetrics, fmt.Errorf("failed to scan Postman: %v", err)
		}
	case elasticsearchScan.FullCommand():
		cfg := sources.ElasticsearchConfig{
			Nodes:          *elasticsearchNodes,
			Username:       *elasticsearchUsername,
			Password:       *elasticsearchPassword,
			CloudID:        *elasticsearchCloudId,
			APIKey:         *elasticsearchAPIKey,
			ServiceToken:   *elasticsearchServiceToken,
			IndexPattern:   *elasticsearchIndexPattern,
			QueryJSON:      *elasticsearchQueryJSON,
			SinceTimestamp: *elasticsearchSinceTimestamp,
			BestEffortScan: *elasticsearchBestEffortScan,
		}
		if ref, err = eng.ScanElasticsearch(ctx, cfg); err != nil {
			return scanMetrics, fmt.Errorf("failed to scan Elasticsearch: %v", err)
		}
	case jenkinsScan.FullCommand():
		cfg := engine.JenkinsConfig{
			Endpoint:              *jenkinsURL,
			InsecureSkipVerifyTLS: *jenkinsInsecureSkipVerifyTLS,
			Username:              *jenkinsUsername,
			Password:              *jenkinsPassword,
		}
		if ref, err = eng.ScanJenkins(ctx, cfg); err != nil {
			return scanMetrics, fmt.Errorf("failed to scan Jenkins: %v", err)
		}
	case huggingfaceScan.FullCommand():
		if *huggingfaceEndpoint != "" {
			*huggingfaceEndpoint = strings.TrimRight(*huggingfaceEndpoint, "/")
		}

		if len(*huggingfaceModels) == 0 && len(*huggingfaceSpaces) == 0 && len(*huggingfaceDatasets) == 0 && len(*huggingfaceOrgs) == 0 && len(*huggingfaceUsers) == 0 {
			return scanMetrics, fmt.Errorf("invalid config: you must specify at least one organization, user, model, space or dataset")
		}

		cfg := engine.HuggingfaceConfig{
			Endpoint:           *huggingfaceEndpoint,
			Models:             *huggingfaceModels,
			Spaces:             *huggingfaceSpaces,
			Datasets:           *huggingfaceDatasets,
			Organizations:      *huggingfaceOrgs,
			Users:              *huggingfaceUsers,
			Token:              *huggingfaceToken,
			IncludeModels:      *huggingfaceIncludeModels,
			IncludeSpaces:      *huggingfaceIncludeSpaces,
			IncludeDatasets:    *huggingfaceIncludeDatasets,
			IgnoreModels:       *huggingfaceIgnoreModels,
			IgnoreSpaces:       *huggingfaceIgnoreSpaces,
			IgnoreDatasets:     *huggingfaceIgnoreDatasets,
			SkipAllModels:      *huggingfaceSkipAllModels,
			SkipAllSpaces:      *huggingfaceSkipAllSpaces,
			SkipAllDatasets:    *huggingfaceSkipAllDatasets,
			IncludeDiscussions: *huggingfaceIncludeDiscussions,
			IncludePrs:         *huggingfaceIncludePrs,
			Concurrency:        *concurrency,
		}
		if ref, err = eng.ScanHuggingface(ctx, cfg); err != nil {
			return scanMetrics, fmt.Errorf("failed to scan HuggingFace: %v", err)
		}
	default:
		return scanMetrics, fmt.Errorf("invalid command: %s", cmd)
	}

	// Wait for all workers to finish.
	if err = eng.Finish(ctx); err != nil {
		return scanMetrics, fmt.Errorf("engine failed to finish execution: %v", err)
	}

	// Print any errors reported during the scan.
	if errs := ref.Snapshot().Errors; len(errs) > 0 {
		errMsgs := make([]string, len(errs))
		for i := 0; i < len(errs); i++ {
			errMsgs[i] = errs[i].Error()
		}
		ctx.Logger().Error(nil, "encountered errors during scan", "errors", errMsgs)
	}

	if *printAvgDetectorTime {
		printAverageDetectorTime(eng)
	}

	return metrics{Metrics: eng.GetMetrics(), hasFoundResults: eng.HasFoundResults()}, nil
}

// parseResults ensures that users provide valid CSV input to `--results`.
//
// This is a work-around to kingpin not supporting CSVs.
// See: https://github.com/trufflesecurity/trufflehog/pull/2372#issuecomment-1983868917
func parseResults(input *string) (map[string]struct{}, error) {
	if *input == "" {
		return nil, nil
	}

	var (
		values  = strings.Split(strings.ToLower(*input), ",")
		results = make(map[string]struct{}, 3)
	)
	for _, value := range values {
		switch value {
		case "verified", "unknown", "unverified", "filtered_unverified":
			results[value] = struct{}{}
		default:
			return nil, fmt.Errorf("invalid value '%s', valid values are 'verified,unknown,unverified,filtered_unverified'", value)
		}
	}
	return results, nil
}

// logFatalFunc returns a log.Fatal style function. Calling the returned
// function will terminate the program without cleanup.
func logFatalFunc(logger logr.Logger) func(error, string, ...any) {
	return func(err error, message string, keyAndVals ...any) {
		logger.Error(err, message, keyAndVals...)
		if err != nil {
			os.Exit(1)
			return
		}
		os.Exit(0)
	}
}

func commaSeparatedToSlice(s []string) []string {
	var result []string
	for _, items := range s {
		for _, item := range strings.Split(items, ",") {
			item = strings.TrimSpace(item)
			if item == "" {
				continue
			}
			result = append(result, item)
		}
	}
	return result
}

func printAverageDetectorTime(e *engine.Engine) {
	fmt.Fprintln(
		os.Stderr,
		"Average detector time is the measurement of average time spent on each detector when results are returned.",
	)
	for detectorName, duration := range e.GetDetectorsMetrics() {
		fmt.Fprintf(os.Stderr, "%s: %s\n", detectorName, duration)
	}
}<|MERGE_RESOLUTION|>--- conflicted
+++ resolved
@@ -264,36 +264,6 @@
 
 	// Support -h for help
 	cli.HelpFlag.Short('h')
-
-<<<<<<< HEAD
-	// Check if the TUI environment variable is set.
-	if ok, err := strconv.ParseBool(os.Getenv("TUI_PARENT")); err == nil {
-		usingTUI = ok
-	}
-
-	if isatty.IsTerminal(os.Stdout.Fd()) && (len(os.Args) <= 1 || os.Args[1] == analyzeCmd.FullCommand()) {
-		args := tui.Run(os.Args[1:])
-		if len(args) == 0 {
-			os.Exit(0)
-		}
-
-		binary, err := exec.LookPath("sh")
-		if err == nil {
-			// On success, this call will never return. On failure, fallthrough
-			// to overwriting os.Args.
-			cmd := strings.Join(append(os.Args[:1], args...), " ")
-			_ = syscall.Exec(binary, []string{"sh", "-c", cmd}, append(os.Environ(), "TUI_PARENT=true"))
-		}
-
-		// Overwrite the Args slice so overseer works properly.
-		os.Args = os.Args[:1]
-		os.Args = append(os.Args, args...)
-
-		usingTUI = true
-	}
-
-=======
->>>>>>> a1af0419
 	cmd = kingpin.MustParse(cli.Parse(os.Args[1:]))
 
 	// Configure logging.
